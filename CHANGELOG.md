# Change Log

## Version 3.4.0 - In Development

### New Features

<<<<<<< HEAD
* A new property was added to the scene config, `mapAdd` which is used to extend the default injection map of a scene instead of overwriting it.
* A new property was added to Matter.World, `correction` which is used in the Engine.update call and allows you to adjust the time
being passed to the simulation. The default value is 1 to remain consistent with previous releases.
* Group.destroy has a new optional argument `destroyChildren` which will automatically call `destroy` on all children of a Group if set to true (the default is false, hence it doesn't change the public API). Fix #3246 (thanks @DouglasLapsley)
=======
* A new property was added to Matter.World, `correction` which is used in the Engine.update call and allows you to adjust the time being passed to the simulation. The default value is 1 to remain consistent with previous releases.
>>>>>>> fd3d408d
* Matter Physics now has a new config property `getDelta` which allows you to specify your own function to calculate the delta value given to the Matter Engine when it updates.
* Matter Physics has two new methods: `set60Hz` and `set30Hz` which will set an Engine update rate of 60Hz and 30Hz respectively. 60Hz being the default.
* Matter Physics has a new config and run-time property `autoUpdate`, which defaults to `true`. When enabled the Matter Engine will update in sync with the game step (set by Request Animation Frame). The delta value given to Matter is now controlled by the `getDelta` function.
* Matter Physics has a new method `step` which manually advances the physics simulation by one iteration, using whatever delta and correction values you pass in to it. When used in combination with `autoUpdate=false` you can now explicitly control the update frequency of the physics simulation and unbind it from the game step.
* Matter Physics has two new debug properties: `debugShowJoint` and `debugJointColor`. If defined they will display joints in Matter bodies during the postUpdate debug phase (only if debug is enabled) (thanks @OmarShehata)
* Group.destroy has a new optional argument `destroyChildren` which will automatically call `destroy` on all children of a Group if set to true (the default is false, hence it doesn't change the public API). Fix #3246 (thanks @DouglasLapsley)
* WebAudioSound.setMute is a chainable way to mute a single Sound instance.
* WebAudioSound.setVolume is a chainable way to set the volume of a single Sound instance.
* WebAudioSound.setSeek is a chainable way to set seek to a point of a single Sound instance.
* WebAudioSound.setLoop is a chainable way to set the loop state of a single Sound instance.
* HTML5AudioSound.setMute is a chainable way to mute a single Sound instance.
* HTML5AudioSound.setVolume is a chainable way to set the volume of a single Sound instance.
* HTML5AudioSound.setSeek is a chainable way to set seek to a point of a single Sound instance.
* HTML5AudioSound.setLoop is a chainable way to set the loop state of a single Sound instance.
* BitmapText has a new property `letterSpacing` which accepts a positive or negative number to add / reduce spacing between characters (thanks @wtravO)
* You can now pass a Sprite Sheet or Canvas as the Texture key to `Tilemap.addTileset` and it will work in WebGL, where-as before it would display a corrupted tilemap. Fix #3407 (thanks @Zykino)
* Graphics.slice allows you to easily draw a Pacman, or slice of pie shape to a Graphics object.
* List.addCallback is a new optional callback that is invoked every time a new child is added to the List. You can use this to have a callback fire when children are added to the Display List.
* List.removeCallback is a new optional callback that is invoked every time a new child is removed from the List. You can use this to have a callback fire when children are removed from the Display List.
* ScenePlugin.restart allows you to restart the current Scene. It's the same result as calling `ScenePlugin.start` without any arguments, but is more clear.
* Utils.Array.Add allows you to add one or more items safely to an array, with optional limits and callbacks.
* Utils.Array.AddAt allows you to add one or more items safely to an array at a specified position, with optional limits and callbacks.
* Utils.Array.BringToTop allows you to bring an array element to the top of the array.
* Utils.Array.CountAllMatching will scan an array and count all elements with properties matching the given value.
* Utils.Array.Each will pass each element of an array to a given callback, with optional arguments.
* Utils.Array.EachInRange will pass each element of an array in a given range to a callback, with optional arguments.
* Utils.Array.GetAll will return all elements from an array, with optional property and value comparisons.
* Utils.Array.GetFirst will return the first element in an array, with optional property and value comparisons.
* Utils.Array.GetRandomElement has been renamed to GetRandom and will return a random element from an array.
* Utils.Array.MoveDown will move the given array element down one position in the array.
* Utils.Array.MoveTo will move the given array element to the given position in the array.
* Utils.Array.MoveUp will move the given array element up one position in the array.
* Utils.Array.Remove will remove the given element or array of elements from the array, with an optional callback.
* Utils.Array.RemoveAt will remove the element from the given position in the array, with an optional callback.
* Utils.Array.RemoveBetween will remove the elements between the given range in the array, with an optional callback.
* Utils.Array.Replace will replace an existing element in an array with a new one.
* Utils.Array.SendToBack allows you to send an array element to the bottom of the array.
* Utils.Array.SetAll will set a property on all elements of an array to the given value, with optional range limits.
* Utils.Array.Swap will swap the position of two elements in an array.
* TransformMatrix.destroy is a new method that will clear out the array and object used by a Matrix internally.
* BaseSound, and by extension WebAudioSound and HTMLAudioSound, will now emit a `destroy` event when they are destroyed (thanks @rexrainbow)

### Bug Fixes

* In the WebGL Render Texture the tint of the texture was always set to 0xffffff and therefore the alpha values were ignored. The tint is now calculated using the alpha value. Fix #3385 (thanks @ger1995)
* The RenderTexture now uses the ComputedSize component instead of Size (which requires a frame), allowing calls to getBounds to work. Fix #3451 (thanks @kuoruan)
* PathFollower.start has been renamed to `startFollow`, but PathFollower.setPath was still using `PathFollower.start` (thanks @samid737)
* BaseSoundManager.rate and BaseSoundManager.detune would incorrectly called `setRate` on its sounds, instead of `calculateRate`.
* The Gamepad Axis `getValue` method now correctly applies the threshold and zeroes out the returned value.
* The HueToComponent module was not correctly exporting itself. Fix #3482 (thanks @jdotrjs)
* Matter.World was using `setZ` instead of `setDepth` for the Debug Graphics Layer, causing it to appear behind objects in some display lists.
* Game.destroy now checks to see if the `renderer` exists before calling destroy on it. Fix #3498 (thanks @Huararanga)
* Keyboard.JustDown and Keyboard.JustUp were being reset too early, causing them to fail when called in `update` loops. Fix #3490 (thanks @belen-albeza)
* RenderTexture.destroy no longer throws an error when called. Fix #3475 (thanks @kuoruan)
* The WebGL TileSprite batch now modulates the tilePosition to avoid large values being passed into the UV data, fixing corruption when scrolling TileSprites over a long period of time. Fix #3402 (thanks @vinerz @FrancescoNegri)
* LineCurve.getResolution was missing the `divisions` argument and always returning 1, which made it fail when used as part of a Path. It now defaults to return 1 unless specified otherwise (thanks _ok)
* A Game Object enabled for drag would no longer fire over and out events after being dragged, now it does (thanks @jmcriat)
* Line.getPointA and Line.getPointB incorrectly set the values into the Vector2 (thanks @Tomas2h)
* DynamicTilemapLayer now uses the ComputedSize component, which stops it breaking if you call `setDisplaySize` (thanks Babsobar)
* StaticTilemapLayer now uses the ComputedSize component, which stops it breaking if you call `setDisplaySize` (thanks Babsobar)
* CanvasPool.first always returned `null`, and now returns the first available Canvas. Fix #3520 (thanks @mchiasson)
* When starting a new Scene with an optional `data` argument it wouldn't get passed through if the Scene was not yet available (i.e. the game had not fully booted). The data is now passed to the Scene `init` and `create` methods and stored in the Scene Settings `data` property. Fix #3363 (thanks @pixelhijack)
* Tween.restart handles removed tweens properly and reads them back into the active queue for the TweenManager (thanks @wtravO)
* Tween.resume will now call `Tween.play` on a tween that was paused due to its config object, not as a result of having its paused method called. Fix #3452 (thanks @jazen)
* LoaderPlugin.isReady referenced a constant that no longer exists. Fix #3503 (thanks @Twilrom)
* Tween Timeline.destroy was trying to call `destroy` on Tweens instead of `stop` (thanks @Antriel)
* Calling `setOffset` on a Static Arcade Physics Body would break because the method was missing. It has been added and now functions as expected. Fix #3465 (thanks @josephjaniga and @DouglasLapsley)

### Updates

* The RTree library (rbush) used by Phaser 3 suffered from violating CSP policies by dynamically creating Functions at run-time in an eval-like manner. These are now defined via generators. Fix #3441 (thanks @jamierocks @Colbydude @jdotrjs)
* BaseSound has had its `rate` and `detune` properties removed as they are always set in the overriding class.
* BaseSound `setRate` and `setDetune` from the 3.3.0 release have moved to the WebAudioSound and HTML5AudioSound classes respectively, as they each handle the values differently.
* The file `InteractiveObject.js` has been renamed to `CreateInteractiveObject.js` to more accurately reflect what it does and to avoid type errors in the docs.
* Renamed the Camera Controls module exports for `Fixed` to `FixedKeyControl` and `Smoothed` to `SmoothedKeyControl` to match the class names. Fix #3463 (thanks @seivan)
* The ComputedSize Component now has `setSize` and `setDisplaySize` methods. This component is used for Game Objects that have a non-texture based size.
* The GamepadManager now extends EventEmitter directly, just like the KeyboardManager does.
* The Gamepad Axis threshold has been increased from 0.05 to 0.1.
* Utils.Array.FindClosestInSorted has a new optional argument `key` which will allow you to scan a top-level property of any object in the given sorted array and get the closest match to it.
* Vector2.setTo is a method alias for Vector2.set allowing it to be used inter-changeably with Geom.Point.
* List.add can now take an array or a single child. If an array is given it's passed over to List.addMultiple.
* List.add has a new optional argument `skipCallback`.
* List.addAt has a new optional argument `skipCallback`.
* List.addMultiple has a new optional argument `skipCallback`.
* List.remove has a new optional argument `skipCallback`.
* List.removeAt has a new optional argument `skipCallback`.
* List.removeBetween has a new optional argument `skipCallback`.
* List.removeAll has a new optional argument `skipCallback`.
* When using the `extend` property of a Scene config object it will now block overwriting the Scene `sys` property.
* When using the `extend` property of a Scene config object, if you define a property called `data` that has an object set, it will populate the Scenes Data Manager with those values.
* SceneManager._processing has been renamed to `isProcessing` which is now a boolean, not an integer. It's also now public and read-only.
* SceneManager.isBooted is a new boolean read-only property that lets you know if the Scene Manager has performed its initial boot sequence.
* TransformMatrix has the following new getter and setters: `a`, `b`, `c`, `d`, `tx` and `ty`. It also has the following new getters: `scaleX`, `scaleY` and `rotation`.
* List.getByKey has been removed. Use `List.getFirst` instead which offers the exact same functionality.
* List.sortIndexHandler has been removed because it's no longer required.
* List.sort no longer takes an array as its argument, instead it only sorts the List contents by the defined property.
* List.addMultiple has been removed. Used `List.add` instead which offers the exact same functionality.
* List is now internally using all of the new Utils.Array functions.

### Animation System Updates

We have refactored the Animation API to make it more consistent with the rest of Phaser 3 and to fix some issues. All of the following changes apply to the Animation Component:

* Animation durations, delays and repeatDelays are all now specified in milliseconds, not seconds like before. This makes them consistent with Tweens, Sounds and other parts of v3. You can still use the `frameRate` property to set the speed of an animation in frames per second.
* All of the Animation callbacks have been removed, including `onStart`, `onRepeat`, `onUpdate` and `onComplete` and the corresponding params arrays like `onStartParams` and the property `callbackScope`. The reason for this is that they were all set on a global level, meaning that if you had 100 Sprites sharing the same animation, it was impossible to set the callbacks to fire for just one of those Sprites, but instead they would fire for all 100 and it was up to you to figure out which Sprite you wanted to update. Instead of callbacks animations now dispatch events on the Game Objects in which they are running. This means you can now do `sprite.on('animationstart')` and it will be invoked at the same point the old `onStart` callback would have been. The new events are: `animationstart`, `animtionrepeat`, `animationupdate` and `animationcomplete`. They're all dispatched from the Game Object that has the animation playing, not from the animation itself. This allows you far more control over what happens in the callbacks and we believe generally makes them more useful.
* The AnimationFrame.onUpdate callback has been removed. You can now use the `animationupdate` event dispatched from the Game Object itself and check the 2nd argument, which is the animation frame.
* Animation.stopAfterDelay is a new method that will stop a Sprites animation after the given time in ms.
* Animation.stopOnRepeat is a new method that will stop a Sprites animation when it goes to repeat.
* Animation.stopOnFrame is a new method that will stop a Sprites animation when it sets the given frame.
* Animation.stop no longer has the `dispatchCallbacks` argument, because it dispatches an event which you can choose to ignore.
* `delay` method has been removed.
* `setDelay` allows you to define the delay before playback begins.
* `getDelay` returns the animation playback delay value.
* `delayedPlay` now returns the parent Game Object instead of the component.
* `load` now returns the parent Game Object instead of the component.
* `pause` now returns the parent Game Object instead of the component.
* `resume` now returns the parent Game Object instead of the component.
* `isPaused` returns a boolean indicating the paused state of the animation.
* `paused` method has been removed.
* `play` now returns the parent Game Object instead of the component.
* `progress` method has been removed.
* `getProgress` returns the animation progress value.
* `setProgress` lets you jump the animation to a specific progress point.
* `repeat` method has been removed.
* `getRepeat` returns the animation repeat value.
* `setRepeat` sets the number of times the current animation will repeat.
* `repeatDelay` method has been removed.
* `getRepeatDelay` returns the animation repeat delay value.
* `setRepeatDelay` sets the delay time between each repeat.
* `restart` now returns the parent Game Object instead of the component.
* `stop` now returns the parent Game Object instead of the component.
* `timeScale` method has been removed.
* `getTimeScale` returns the animation time scale value.
* `setTimeScale` sets the time scale value.
* `totalFrames` method has been removed.
* `getTotalFrames` returns the total number of frames in the animation.
* `totalProgres` method has been removed as it did nothing and was mis-spelt.
* `yoyo` method has been removed.
* `getYoyo` returns if the animation will yoyo or not.
* `setYoyo` sets if the animation will yoyo or not.
* `updateFrame` will now call `setSizeToFrame` on the Game Object, which will adjust the Game Objects `width` and `height` properties to match the frame size. Fix #3473 (thanks @wtravO @jp-gc)
* `updateFrame` now supports animation frames with custom pivot points and injects these into the Game Object origin.
* `destroy` now removes events, references to the Animation Manager and parent Game Object, clears the current animation and frame and empties internal arrays.
* Changing the `yoyo` property on an Animation Component would have no effect as it only ever checked the global property, it now checks the local one properly allowing you to specify a `yoyo` on a per Game Object basis.
* Animation.destroy now properly clears the global animation object.
* Animation.getFrameByProgress will return the Animation Frame that is closest to the given progress value. For example, in a 5 frame animation calling this method with a value of 0.5 would return the middle frame.

### Examples, Documentation and TypeScript

My thanks to the following for helping with the Phaser 3 Examples, Docs and TypeScript definitions, either by reporting errors, fixing them or helping author the docs:

@gabegordon @melissaelopez @samid737 @nbs @tgrajewski @pagesrichie @hexus @mbrickn @erd0s @icbat @Matthew-Herman @ampled @mkimmet @PaNaVTEC




## Version 3.3.0 - Tetsuo - 22nd March 2018

A special mention must go to @orblazer for their outstanding assistance in helping to complete the JSDoc data-types, callbacks and type defs across the API.

### New Features

* TextStyle has two new properties: `baselineX` and `baselineY` which allow you to customize the 'magic' value used in calculating the text metrics.
* Game.Config.preserveDrawingBuffer is now passed to the WebGL Renderer (default `false`).
* Game.Config.failIfMajorPerformanceCaveat is now passed to the WebGL Renderer (default `false`).
* Game.Config.powerPreference is now passed to the WebGL Renderer (default `default`).
* Game.Config.antialias is now passed to the WebGL Renderer as the antialias context property (default `true`).
* Game.Config.pixelArt is now only used by the WebGL Renderer when creating new textures.
* Game.Config.premultipliedAlpha is now passed to the WebGL Renderer as the premultipliedAlpha context property (default `true`).
* You can now specify all of the renderer config options within a `render` object in the config. If no `render` object is found, it will scan the config object directly for the properties.
* Group.create has a new optional argument: `active` which will set the active state of the child being created (thanks @samme)
* Group.create has a new optional argument: `active` which will set the active state of the child being created (thanks @samme)
* Group.createMultiple now allows you to include the `active` property in the config object (thanks @samme)
* TileSprite has a new method: `setTilePosition` which allows you to set the tile position in a chained called (thanks @samme)
* Added the new Action - WrapInRectangle. This will wrap each items coordinates within a rectangles area (thanks @samme)
* Arcade Physics has the new methods `wrap`, `wrapArray` and `wrapObject` which allow you to wrap physics bodies around the world bounds (thanks @samme)
* The Tweens Timeline has a new method: `makeActive` which delegates control to the Tween Manager (thanks @allanbreyes)
* Actions.GetLast will return the last element in the items array matching the conditions.
* Actions.PropertyValueInc is a new action that will increment any property of an array of objects by the given amount, using an optional step value, index and iteration direction. Most Actions have been updated to use this internally.
* Actions.PropertyValueSet is a new action that will set any property of an array of objects to the given value, using an optional step value, index and iteration direction. Most Actions have been updated to use this internally.
* Camera.shake now has an optional `callback` argument that is invoked when the effect completes (thanks @pixelscripter)
* Camera.fade now has an optional `callback` argument that is invoked when the effect completes (thanks @pixelscripter)
* Camera.flash now has an optional `callback` argument that is invoked when the effect completes (thanks @pixelscripter)
* Camera.fadeIn is a new method that will fade the camera in from a given color (black by default) and then optionally invoke a callback. This is the same as using Camera.flash but with an easier to grok method name. Fix #3412 (thanks @Jerenaux)
* Camera.fadeOut is a new method that will fade the camera out to a given color (black by default) and then optionally invoke a callback. This is the same as using Camera.fade but with an easier to grok method name. Fix #3412 (thanks @Jerenaux)
* Groups will now listen for a `destroy` event from any Game Object added to them, and if received will automatically remove that GameObject from the Group. Fix #3418 (thanks @hadikcz)
* MatterGameObject is a new function, available via the Matter Factory in `this.matter.add.gameObject`, that will inject a Matter JS Body into any Game Object, such as a Text or TileSprite object.
* Matter.SetBody and SetExistingBody will now set the origin of the Game Object to be the Matter JS sprite.xOffset and yOffset values, which will auto-center the Game Object to the origin of the body, regardless of shape.
* SoundManager.setRate is a chainable method to allow you to set the global playback rate of all sounds in the SoundManager.
* SoundManager.setDetune is a chainable method to allow you to set the global detuning of all sounds in the SoundManager.
* SoundManager.setMute is a chainable method to allow you to set the global mute state of the SoundManager.
* SoundManager.setVolume is a chainable method to allow you to set the global volume of the SoundManager.
* BaseSound.setRate is a chainable method to allow you to set the playback rate of the BaseSound.
* BaseSound.setDetune is a chainable method to allow you to set the detuning value of the BaseSound.

### Bug Fixes

* Fixed the Debug draw of a scaled circle body in Arcade Physics (thanks @pixelpicosean)
* Fixed bug in `DataManager.merge` where it would copy the object reference instead of its value (thanks @rexrainbow)
* The SceneManager no longer copies over the `shutdown` and `destroy` callbacks in createSceneFromObject, as these are not called automatically and should be invoked via the Scene events (thanks @samme)
* The default Gamepad Button threshold has been changed from 0 to 1. Previously the value of 0 was making all gamepad buttons appear as if they were always pressed down (thanks @jmcriat)
* InputManager.hitTest will now factor the game resolution into account, stopping the tests from being offset if resolution didn't equal 1 (thanks @sftsk)
* CameraManager.getCamera now returns the Camera based on its name (thanks @bigbozo)
* Fixed Tile Culling for zoomed Cameras. When a Camera was zoomed the tiles would be aggressively culled as the dimensions didn't factor in the zoom level (thanks @bigbozo)
* When calling ScenePlugin.start any additional data passed to the method would be lost if the scene wasn't in an active running state (thanks @stuff)
* When calling Timeline.resetTweens, while the tweens are pending removal or completed, it would throw a TypeError about the undefined `makeActive` (thanks @allanbreyes)
* The WebGL Context would set `antialias` to `undefined` as it wasn't set in the Game Config. Fix #3386 (thanks @samme)
* The TweenManager will now check the state of a tween before playing it. If not in a pending state it will be skipped. This allows you to stop a tween immediately after creating it and not have it play through once anyway. Fix #3405 (thanks @Twilrom)
* The InputPlugin.processOverOutEvents method wasn't correctly working out the total of the number of objects interacted with, which caused input events to be disabled in Scenes further down the scene list if something was being dragged in an upper scene. Fix #3399 (thanks @Jerenaux)
* The InputPlugin.processDragEvents wasn't always returning an integer.
* LoaderPlugin.progress and the corresponding event now factor in both the list size and the inflight size when calculating the percentage complete. Fix #3384 (thanks @vinerz @rblopes @samme)
* Phaser.Utils.Array.Matrix.RotateLeft actually rotated to the right (thanks @Tomas2h)
* Phaser.Utils.Array.Matrix.RotateRight actually rotated to the left (thanks @Tomas2h)
* When deleting a Scene from the SceneManager it would set the key in the scenes has to `undefined`, preventing you from registering a new Scene with the same key. It's now properly removed from the hash(thanks @macbury)
* Graphics.alpha was being ignored in the WebGL renderer and is now applied properly to strokes and fills. Fix #3426 (thanks @Ziao)
* The font is now synced to the context in Text before running a word wrap, this ensures the wrapping result between updating the text and getting the wrapped text is the same. Fix #3389 (thanks @rexrainbow)
* Added the ComputedSize component to the Text Game Object, which allows Text.getBounds, and related methods, to work again instead of returning NaN.
* Group.remove now calls the `removeCallback` and passes it the child that was removed (thanks @orblazer)

### Updates

* The Text testString has changed from `|MÉqgy` to `|MÃ‰qgy`.
* The WebGLRenderer width and height values are now floored when multiplied by the resolution.
* The WebGL Context now sets `premultipliedAlpha` to `true` by default, this prevents the WebGL context from rendering as plain white under certain versions of macOS Safari.
* The Phaser.Display.Align constants are now exposed on the namespace. Fix #3387 (thanks @samme)
* The Phaser.Loader constants are now exposed on the namespace. Fix #3387 (thanks @samme)
* The Phaser.Physics.Arcade constants are now exposed on the namespace. Fix #3387 (thanks @samme)
* The Phaser.Scene constants are now exposed on the namespace. Fix #3387 (thanks @samme)
* The Phaser.Tweens constants are now exposed on the namespace. Fix #3387 (thanks @samme)
* The Array Matrix utils are now exposed and available via `Phaser.Utils.Array.Matrix`.
* Actions.Angle has 3 new arguments: `step`, `index` and `direction`.
* Actions.IncAlpha has 3 new arguments: `step`, `index` and `direction`.
* Actions.IncX has 3 new arguments: `step`, `index` and `direction`.
* Actions.IncY has 3 new arguments: `step`, `index` and `direction`.
* Actions.IncXY has 4 new arguments: `stepX`, `stepY`, `index` and `direction`.
* Actions.Rotate has 3 new arguments: `step`, `index` and `direction`.
* Actions.ScaleX has 3 new arguments: `step`, `index` and `direction`.
* Actions.ScaleXY has 4 new arguments: `stepX`, `stepY`, `index` and `direction`.
* Actions.ScaleY has 3 new arguments: `step`, `index` and `direction`.
* Actions.SetAlpha has 2 new arguments: `index` and `direction`.
* Actions.SetBlendMode has 2 new arguments: `index` and `direction`.
* Actions.SetDepth has 2 new arguments: `index` and `direction`.
* Actions.SetOrigin has 4 new arguments: `stepX`, `stepY`, `index` and `direction`.
* Actions.SetRotation has 2 new arguments: `index` and `direction`.
* Actions.SetScale has 2 new arguments: `index` and `direction`.
* Actions.SetScaleX has 2 new arguments: `index` and `direction`.
* Actions.SetScaleY has 2 new arguments: `index` and `direction`.
* Actions.SetVisible has 2 new arguments: `index` and `direction`.
* Actions.SetX has 2 new arguments: `index` and `direction`.
* Actions.SetXY has 2 new arguments: `index` and `direction`.
* Actions.SetY has 2 new arguments: `index` and `direction`.
* Line.getPointA now returns a Vector2 instead of an untyped object. It also now has an optional argument that allows you to pass a vec2 in to be populated, rather than creating a new one.
* Line.getPointB now returns a Vector2 instead of an untyped object. It also now has an optional argument that allows you to pass a vec2 in to be populated, rather than creating a new one.
* Rectangle.getLineA now returns a Line instead of an untyped object. It also now has an optional argument that allows you to pass a Line in to be populated, rather than creating a new one.
* Rectangle.getLineB now returns a Line instead of an untyped object. It also now has an optional argument that allows you to pass a Line in to be populated, rather than creating a new one.
* Rectangle.getLineC now returns a Line instead of an untyped object. It also now has an optional argument that allows you to pass a Line in to be populated, rather than creating a new one.
* Rectangle.getLineD now returns a Line instead of an untyped object. It also now has an optional argument that allows you to pass a Line in to be populated, rather than creating a new one.
* Triangle.getLineA now returns a Line instead of an untyped object. It also now has an optional argument that allows you to pass a Line in to be populated, rather than creating a new one.
* Triangle.getLineB now returns a Line instead of an untyped object. It also now has an optional argument that allows you to pass a Line in to be populated, rather than creating a new one.
* Triangle.getLineC now returns a Line instead of an untyped object. It also now has an optional argument that allows you to pass a Line in to be populated, rather than creating a new one.
* The GameObject `destroy` event is now emitted at the start of the destroy process, before things like the body or input managers have been removed, so you're able to use the event handler to extract any information you require from the GameObject before it's actually disposed of. Previously, the event was dispatched at the very end of the process.
* Phaser 3 is now built with Webpack v4.1.1 and all related packages have been updated (thanks @orblazer)
* On WebGL the currentScissor is now updated when the renderer `resize` method is called (thanks @jmcriat)
* PathFollower.start has been renamed to `startFollow` to avoid conflicting with the Animation component.
* PathFollower.pause has been renamed to `pauseFollow` to avoid conflicting with the Animation component.
* PathFollower.resume has been renamed to `resumeFollow` to avoid conflicting with the Animation component.
* PathFollower.stop has been renamed to `stopFollow` to avoid conflicting with the Animation component.
* BaseSound.setRate has been renamed to `calculateRate` to avoid confusion over the setting of the sounds rate.

## Version 3.2.1 - 12th March 2018

### Bug Fixes

* Fixed issue with Render Texture tinting. Fix #3336 (thanks @rexrainbow)
* Fixed Utils.String.Format (thanks @samme)
* The Matter Debug Layer wouldn't clear itself in canvas mode. Fix #3345 (thanks @samid737)
* TimerEvent.remove would dispatch the Timer event immediately based on the opposite of the method argument, making it behave the opposite of what was expected. It now only fires when requested (thanks @migiyubi)
* The TileSprite Canvas Renderer did not support rotation, scaling or flipping. Fix #3231 (thanks @TCatshoek)
* Fixed Group doesn't remove children from Scene when cleared with the `removeFromScene` argument set (thanks @iamchristopher)
* Fixed an error in the lights pipeline when no Light Manager has been defined (thanks @samme)
* The ForwardDiffuseLightPipeline now uses `sys.lights` instead of the Scene variable to avoid errors due to injection removal.
* Phaser.Display.Color.Interpolate would return NaN values because it was loading the wrong Linear function. Fix #3372 (thanks @samid737)
* RenderTexture.draw was only drawing the base frame of a Texture. Fix #3374 (thanks @samid737)
* TileSprite scaling differed between WebGL and Canvas. Fix #3338 (thanks @TCatshoek)
* Text.setFixedSize was incorrectly setting the `text` property instead of the `parent` property. Fix #3375 (thanks @rexrainbow)
* RenderTexture.clear on canvas was using the last transform state, instead of clearing the whole texture.

### Updates

* The SceneManager.render will now render a Scene as long as it's in a LOADING state or higher. Before it would only render RUNNING scenes, but this precluded those that were loading assets.
* A Scene can now be restarted by calling `scene.start()` and providing no arguments (thanks @migiyubi)
* The class GameObject has now been exposed, available via `Phaser.GameObjects.GameObject` (thanks @rexrainbow)
* A Camera following a Game Object will now take the zoom factor of the camera into consideration when scrolling. Fix #3353 (thanks @brandonvdongen)
* Calling `setText` on a BitmapText object will now recalculate its display origin values. Fix #3350 (thanks @migiyubi)
* You can now pass an object to Loader.atlas, like you you can with images. Fix #3268 (thanks @TCatshoek)
* The `onContextRestored` callback won't be defined any more unless the WebGL Renderer is in use in the following objects: BitmapMask, Static Tilemap, TileSprite and Text. This should allow those objects to now work in HEADLESS mode. Fix #3368 (thanks @16patsle)
* The SetFrame method now has two optional arguments: `updateSize` and `updateOrigin` (both true by default) which will update the size and origin of the Game Object respectively. Fix #3339 (thanks @Jerenaux)

## Version 3.2.0 - Kaori - 5th March 2018

### New Features

* The new Render Texture Game Object is now available. You can clear, fill and draw texture frames to it. The Render Texture itself can be displayed in-game with its own transform, or you can use it as a Bitmap Mask for another Game Object.
* Game.resize allows you to resize the game config, renderer and input system in one call.
* When Game.resize is called it causes all Scene.Systems to have their resize method called. This is turn emits a `resize` event which your Scene can respond to. It will be sent the new width and height of the canvas as the only two parameters.
* InputManager.resize allows you to update the bounds def and input scale in one call.
* Game.Config.roundPixels property added to prevent sub-pixel interpolation during rendering of Game Objects in WebGL and Canvas.
* Load.plugin now accepts a class as an argument as well as a URL string (thanks @nkholski)
* Tween.complete will allow you to flag a tween as being complete, no matter what stage it is at. If an onComplete callback has been defined it will be invoked. You can set an optional delay before this happens (thanks @Jerenaux for the idea)
* The Headless render mode has been implemented. You can now set HEADLESS as the `renderType` in the Game Config and it will run a special game step that skips rendering. It will still create a Canvas element, as lots of internal systems (like input) rely on it, but it will not draw anything to it. Fix #3256 (thanks @rgk)
* GameObject.setInteractive has a new boolean argument `dropZone` which will allow you to set the object as being a drop zone right from the method.
* Sprites can now be drop zones and have other Game Objects dragged onto them as targets.
* The SceneManager has a new method: `remove` which allows you to remove and destroy a Scene, freeing up the Scene key for use by future scenes and potentially clearing the Scene from active memory for gc.
* SceneManager.moveAbove will move a Scene to be directly above another Scene in the Scenes list. This is also exposed in the ScenePlugin.
* SceneManager.moveBelow will move a Scene to be directly below another Scene in the Scenes list. This is also exposed in the ScenePlugin.
* Quadratic Bezier Interpolation has been added to the Math.Interpolation functions (thanks @RiCoTeRoX)
* A new Quadratic Bezier Curve class has been added, expanding the available Curve types (thanks @RiCoTeRoX)
* Path.quadraticBezierTo allows you to add a Quadratic Bezier Curve into your Path.
* Loader.multiatlas now supports Texture Packers new JSON atlas format which exports one combined atlas for all image files. This is available if you use the new Phaser 3 Export from within Texture Packer (thanks @CodeAndWeb)
* Modified WebGLPipeline to make it easier to extend and easier to create custom rendering passes.

### Bug Fixes

* Arcade Physics Bodies didn't apply the results of `allowRotation` to the parent Game Object.
* InputManager.updateBounds wouldn't correctly get the bounds of the canvas if it had horizontal or vertical translation in the page, causing the scale factor to be off (and subsequently input values to mis-fire)
* TileSprite.setFrame now works and allows you to change the frame to any other in the texture. Fix #3232 (thanks @Jerenaux)
* Swapped the queue loop in the SceneManager to to use `_queue.length` rather than a cached length (thanks @srobertson421)
* When calling `ScenePlugin.launch` the `data` argument is now passed to the queued scenes (thanks @gaudeon)
* Rectangle.top wouldn't reset the `y` position if the value given never exceed the Rectangles bottom. Fix #3290 (thanks @chancezeus)
* The implementation of `topOnly` within the Input Manager had broken the way drop zones worked, as they were now filtered out of the display list before processing. Drop zones are now treated on their own in the Input Plugin meaning you can still have `topOnly` set and still drop an item into a drop zone. This indirectly fixed #3291 (thanks @rexrainbow)
* InputPlugin.clear now properly removes a Game Object from all internal arrays, not just the _list.
* InputPlugin.processOverOut no longer considers an item as being 'out' if it's in the internal `_drag` array.
* When a Game Object is scaled, its Arcade Physics body was still calculating its position based on its original size instead of scaled one (thanks @pixelpicosean)
* The RandomDataGenerator classes randomness has been improved thanks to the correct caching of a class property. Fix #3289 (thanks @migiyubi)
* The RandomDataGenerator `sign` property had a method collision. Fix #3323 (thanks @vinerz and @samme)
* In Arcade Physics World if you collided a group with itself it would call a missing method (`collideGroupVsSelf`), it now calls `collideGroupVsGroup` correctly (thanks @patrickgalbraith)
* The HTML5 Sound Manager would unlock the Sound API on a touch event but only if the audio files were loaded in the first Scene, if they were loaded in a subsequent Scene the audio system would never unlock. It now unlocks only if there are audio files in the cache. Fix #3311 (thanks @chancezeus)
* The Text.lineSpacing value was not taken into account when rendering the Text. Fix #3215 (thanks @sftsk)
* InputPlugin.update now takes the totals from the drag and pointerup events into consideration when deciding to fall through to the Scene below. Fix #3333 (thanks @chancezeus)

### Updates

* AnimationComponent.play now calls `setSizeToFrame()` and `updateDisplayOrigin()` on the parent Game Object in order to catch situations where you've started playing an animation on a Game Object that uses a different size to the previously set frame.
* Text.setText will check if the value given is falsey but not a zero and set to an empty string if so.
* BitmapText.setText will check if the value given is falsey but not a zero and set to an empty string if so.
* BitmapText.setText will now cast the given value to a string before setting.
* BitmapText.setText will not change the text via `setText` unless the new text is different to the old one.
* If you set `transparent` in the Game Config but didn't provide a `backgroundColor` then it would render as black. It will now be properly transparent. If you do provide a color value then it must include an alpha component.
* You can now pass normal Groups to Arcade Physics collide / overlap, as well as Physics Groups. Fix #3277 (thanks @nkholski)
* Texture.get has been optimized to fail first, then error, with a new falsey check. This allows you to skip out specifying animation frames in the animation config without generating a console warning.
* The `setFrame` method of the Texture component has been updated so that it will now automatically reset the `width` and `height` of a Game Object to match that of the new Frame. Related, it will also adjust the display origin values, because they are size based. If the Frame has a custom pivot it will set the origin to match the custom pivot instead.
* ScenePlugin.swapPosition now allows you to use it to swap the positions of any two Scenes. Before the change it only allowed you to swap the position of the calling Scene and another one, but a new optional `keyB` argument opens this up.
* The SceneManager no longer renders a Scene unless it is visible AND either running or paused. This now skips Scenes that are in an `init` state.
* The Keyboard Manager will now no longer emit `keydown` events if you keep holding a key down. Fix #3239 (thanks @squaresun)
* The SceneManager now employs a new queue for all pending Scenes, creating them and booting them in strict sequence. This should prevent errors where Scenes were unable to reference other Scenes further down the boot list in their create functions. Fix #3314 (thanks @max1701 @rblopes)
* Game.preBoot and Game.postBoot callbacks now pass an instance of the game to the callback (thanks @rblopes)
* Graphics.arc in WebGL mode now works more like arc does in Canvas (thanks @Twilrom)
* GameObjects now emit a 'destroy' event when they are destroyed, which you can use to perform any additional processing you require. Fix #3251 (thanks @rexrainbow)
* If an HTML5AudioSound sound fails to play it will now issue a console.warn (thanks @samme)
* Phaser is now running Travis CI build testing again (thanks @vpmedia)
* Documentation updates: thanks to @melissaelopez @samme @jblang94 

## Version 3.1.2 - 23rd February 2018

### Updates

* Hundreds of JSDoc fixes across the whole API.
* Tween.updateTweenData will now check to see if the Tween target still exists before trying to update its properties.
* If you try to use a local data URI in the Loader it now console warns instead of logs (thanks @samme)

### Bug Fixes

* The KeyCode `FORWAD_SLASH` had a typo and has been changed to `FORWARD_SLASH`. Fix #3271 (thanks @josedarioxyz)
* Fixed issue with vertex buffer creation on Static Tilemap Layer, causing tilemap layers to appear black. Fix #3266 (thanks @akleemans)
* Implemented Static Tilemap Layer scaling and Tile alpha support.
* Fixed issue with null texture on Particle Emitter batch generation. This would manifest if you had particles with blend modes on-top of other images not appearing.
* Added missing data parameter to ScenePlugin. Fixes #3810 (thanks @AleBles)

## Version 3.1.1 - 20th February 2018

### Updates

* The entire codebase now passes our eslint config (which helped highlight a few errors), if you're submitting a PR, please ensure your PR passes the config too.
* The Web Audio Context is now suspended instead of closed to allow for prevention of 'Failed to construct AudioContext: maximum number of hardware contexts reached' errors from Chrome in a hot reload environment. We still strongly recommend reusing the same context in a production environment. See [this example](http://labs.phaser.io/view.html?src=src%5Caudio%5CWeb%20Audio%5CReuse%20AudioContext.js) for details. Fixes #3238 (thanks @z0y1 @Ziao)
* The Webpack shell plugin now fires on `onBuildExit`, meaning it'll update the examples if you use `webpack watch` (thanks @rblopes)
* Added `root: true` flag to the eslint config to stop it scanning further-up the filesystem.

### Bug Fixes

* Math.Fuzzy.Floor had an incorrect method signature.
* Arcade Physics World didn't import GetOverlapX or GetOverlapY, causing `separateCircle` to break.
* TileSprite was missing a gl reference, causing it to fail during a context loss and restore.
* The Mesh Game Object Factory entry had incorrect arguments passed to Mesh constructor.
* Removed unused `_queue` property from `ScenePlugin` class (thanks @rblopes)
* The variable `static` is no longer used in Arcade Physics, fixing the 'static is a reserved word' in strict mode error (thanks @samme)
* Fixed `Set.union`, `Set.intersect` and `Set.difference` (thanks @yupaul)
* The corner tints were being applied in the wrong order. Fixes #3252 (thanks @Rybar)
* BitmapText objects would ignore calls to setOrigin. Fixes #3249 (thanks @amkazan)
* Fixed a 1px camera jitter and bleeding issue in the renderer. Fixes #3245 (thanks @bradharms)
* Fixed the error `WebGL: INVALID_ENUM: blendEquation: invalid mode.` that would arise on iOS. Fixes #3244 (thanks @Ziao)
* The `drawBlitter` function would crash if `roundPixels` was true. Fixes #3243 (thanks @Jerenaux and @vulcanoidlogic)

## Version 3.1.0 - Onishi - 16th February 2018

### Updates

* Vertex resource handling code updated, further optimizing the WebGL batching. You should now see less gl ops per frame across all batches.
* The `Blitter` game object has been updated to use the `List` structure instead of `DisplayList`.
* Arcade Physics World `disableBody` has been renamed `disableGameObjectBody` to more accurately reflect what it does.
* Lots of un-used properties were removed from the Arcade Physics Static Body object.
* Arcade Physics Static Body can now refresh itself from its parent via `refreshBody`.

### Bug Fixes

* A couple of accidental uses of `let` existed, which broke Image loading in Safari # (thanks Yat Hin Wong)
* Added the static property `Graphics.TargetCamera` was added back in which fixed `Graphics.generateTexture`.
* The SetHitArea Action now calls `setInteractive`, fixing `Group.createMultiple` when a hitArea has been set.
* Removed rogue Tween emit calls. Fix #3222 (thanks @ZaDarkSide)
* Fixed incorrect call to TweenManager.makeActive. Fix #3219 (thanks @ZaDarkSide)
* The Depth component was missing from the Zone Game Object. Fix #3213 (thanks @Twilrom)
* Fixed issue with `Blitter` overwriting previous objects vertex data.
* The `Tile` game object tinting was fixed, so tiles now honor alpha values correctly.
* The `BitmapMask` would sometimes incorrectly bind its resources.
* Fixed the wrong Extend target in MergeXHRSettings (thanks @samme)

### New Features

* Destroying a Game Object will now call destroy on its physics body, if it has one set.
* Arcade Physics Colliders have a new `name` property and corresponding `setName` method.
* Matter.js bodies now have an inlined destroy method that removes them from the World.
* Impact bodies now remove themselves from the World when destroyed.
* Added Vector2.ZERO static property.<|MERGE_RESOLUTION|>--- conflicted
+++ resolved
@@ -4,14 +4,7 @@
 
 ### New Features
 
-<<<<<<< HEAD
-* A new property was added to the scene config, `mapAdd` which is used to extend the default injection map of a scene instead of overwriting it.
-* A new property was added to Matter.World, `correction` which is used in the Engine.update call and allows you to adjust the time
-being passed to the simulation. The default value is 1 to remain consistent with previous releases.
-* Group.destroy has a new optional argument `destroyChildren` which will automatically call `destroy` on all children of a Group if set to true (the default is false, hence it doesn't change the public API). Fix #3246 (thanks @DouglasLapsley)
-=======
 * A new property was added to Matter.World, `correction` which is used in the Engine.update call and allows you to adjust the time being passed to the simulation. The default value is 1 to remain consistent with previous releases.
->>>>>>> fd3d408d
 * Matter Physics now has a new config property `getDelta` which allows you to specify your own function to calculate the delta value given to the Matter Engine when it updates.
 * Matter Physics has two new methods: `set60Hz` and `set30Hz` which will set an Engine update rate of 60Hz and 30Hz respectively. 60Hz being the default.
 * Matter Physics has a new config and run-time property `autoUpdate`, which defaults to `true`. When enabled the Matter Engine will update in sync with the game step (set by Request Animation Frame). The delta value given to Matter is now controlled by the `getDelta` function.
@@ -53,6 +46,7 @@
 * Utils.Array.Swap will swap the position of two elements in an array.
 * TransformMatrix.destroy is a new method that will clear out the array and object used by a Matrix internally.
 * BaseSound, and by extension WebAudioSound and HTMLAudioSound, will now emit a `destroy` event when they are destroyed (thanks @rexrainbow)
+* A new property was added to the Scene config: `mapAdd` which is used to extend the default injection map of a scene instead of overwriting it (thanks @sebashwa)
 
 ### Bug Fixes
 
