<<<<<<< HEAD
/**
 * @author       Richard Davey <rich@photonstorm.com>
 * @copyright    2020 Photon Storm Ltd.
 * @license      {@link https://opensource.org/licenses/MIT|MIT License}
 */

var Camera = require('./Camera');
var Class = require('../../utils/Class');
var GetFastValue = require('../../utils/object/GetFastValue');
var PluginCache = require('../../plugins/PluginCache');
var RectangleContains = require('../../geom/rectangle/Contains');
var ScaleEvents = require('../../scale/events');
var SceneEvents = require('../../scene/events');

/**
 * @classdesc
 * The Camera Manager is a plugin that belongs to a Scene and is responsible for managing all of the Scene Cameras.
 * 
 * By default you can access the Camera Manager from within a Scene using `this.cameras`, although this can be changed
 * in your game config.
 * 
 * Create new Cameras using the `add` method. Or extend the Camera class with your own addition code and then add
 * the new Camera in using the `addExisting` method.
 * 
 * Cameras provide a view into your game world, and can be positioned, rotated, zoomed and scrolled accordingly.
 *
 * A Camera consists of two elements: The viewport and the scroll values.
 *
 * The viewport is the physical position and size of the Camera within your game. Cameras, by default, are
 * created the same size as your game, but their position and size can be set to anything. This means if you
 * wanted to create a camera that was 320x200 in size, positioned in the bottom-right corner of your game,
 * you'd adjust the viewport to do that (using methods like `setViewport` and `setSize`).
 *
 * If you wish to change where the Camera is looking in your game, then you scroll it. You can do this
 * via the properties `scrollX` and `scrollY` or the method `setScroll`. Scrolling has no impact on the
 * viewport, and changing the viewport has no impact on the scrolling.
 *
 * By default a Camera will render all Game Objects it can see. You can change this using the `ignore` method,
 * allowing you to filter Game Objects out on a per-Camera basis. The Camera Manager can manage up to 31 unique 
 * 'Game Object ignore capable' Cameras. Any Cameras beyond 31 that you create will all be given a Camera ID of
 * zero, meaning that they cannot be used for Game Object exclusion. This means if you need your Camera to ignore
 * Game Objects, make sure it's one of the first 31 created.
 *
 * A Camera also has built-in special effects including Fade, Flash, Camera Shake, Pan and Zoom.
 *
 * @class CameraManager
 * @memberof Phaser.Cameras.Scene2D
 * @constructor
 * @since 3.0.0
 *
 * @param {Phaser.Scene} scene - The Scene that owns the Camera Manager plugin.
 */
var CameraManager = new Class({

    initialize:

    function CameraManager (scene)
    {
        /**
         * The Scene that owns the Camera Manager plugin.
         *
         * @name Phaser.Cameras.Scene2D.CameraManager#scene
         * @type {Phaser.Scene}
         * @since 3.0.0
         */
        this.scene = scene;

        /**
         * A reference to the Scene.Systems handler for the Scene that owns the Camera Manager.
         *
         * @name Phaser.Cameras.Scene2D.CameraManager#systems
         * @type {Phaser.Scenes.Systems}
         * @since 3.0.0
         */
        this.systems = scene.sys;

        /**
         * All Cameras created by, or added to, this Camera Manager, will have their `roundPixels`
         * property set to match this value. By default it is set to match the value set in the
         * game configuration, but can be changed at any point. Equally, individual cameras can
         * also be changed as needed.
         *
         * @name Phaser.Cameras.Scene2D.CameraManager#roundPixels
         * @type {boolean}
         * @since 3.11.0
         */
        this.roundPixels = scene.sys.game.config.roundPixels;

        /**
         * An Array of the Camera objects being managed by this Camera Manager.
         * The Cameras are updated and rendered in the same order in which they appear in this array.
         * Do not directly add or remove entries to this array. However, you can move the contents
         * around the array should you wish to adjust the display order.
         *
         * @name Phaser.Cameras.Scene2D.CameraManager#cameras
         * @type {Phaser.Cameras.Scene2D.Camera[]}
         * @since 3.0.0
         */
        this.cameras = [];

        /**
         * A handy reference to the 'main' camera. By default this is the first Camera the
         * Camera Manager creates. You can also set it directly, or use the `makeMain` argument
         * in the `add` and `addExisting` methods. It allows you to access it from your game:
         * 
         * ```javascript
         * var cam = this.cameras.main;
         * ```
         * 
         * Also see the properties `camera1`, `camera2` and so on.
         *
         * @name Phaser.Cameras.Scene2D.CameraManager#main
         * @type {Phaser.Cameras.Scene2D.Camera}
         * @since 3.0.0
         */
        this.main;

        /**
         * A default un-transformed Camera that doesn't exist on the camera list and doesn't
         * count towards the total number of cameras being managed. It exists for other
         * systems, as well as your own code, should they require a basic un-transformed
         * camera instance from which to calculate a view matrix.
         *
         * @name Phaser.Cameras.Scene2D.CameraManager#default
         * @type {Phaser.Cameras.Scene2D.Camera}
         * @since 3.17.0
         */
        this.default;

        scene.sys.events.once(SceneEvents.BOOT, this.boot, this);
        scene.sys.events.on(SceneEvents.START, this.start, this);
    },

    /**
     * This method is called automatically, only once, when the Scene is first created.
     * Do not invoke it directly.
     *
     * @method Phaser.Cameras.Scene2D.CameraManager#boot
     * @private
     * @listens Phaser.Scenes.Events#DESTROY
     * @since 3.5.1
     */
    boot: function ()
    {
        var sys = this.systems;

        if (sys.settings.cameras)
        {
            //  We have cameras to create
            this.fromJSON(sys.settings.cameras);
        }
        else
        {
            //  Make one
            this.add();
        }

        this.main = this.cameras[0];

        //  Create a default camera
        this.default = new Camera(0, 0, sys.scale.width, sys.scale.height).setScene(this.scene);

        sys.game.scale.on(ScaleEvents.RESIZE, this.onResize, this);

        this.systems.events.once(SceneEvents.DESTROY, this.destroy, this);
    },

    /**
     * This method is called automatically by the Scene when it is starting up.
     * It is responsible for creating local systems, properties and listening for Scene events.
     * Do not invoke it directly.
     *
     * @method Phaser.Cameras.Scene2D.CameraManager#start
     * @private
     * @listens Phaser.Scenes.Events#UPDATE
     * @listens Phaser.Scenes.Events#SHUTDOWN
     * @since 3.5.0
     */
    start: function ()
    {
        if (!this.main)
        {
            var sys = this.systems;

            if (sys.settings.cameras)
            {
                //  We have cameras to create
                this.fromJSON(sys.settings.cameras);
            }
            else
            {
                //  Make one
                this.add();
            }
    
            this.main = this.cameras[0];
        }

        var eventEmitter = this.systems.events;

        eventEmitter.on(SceneEvents.UPDATE, this.update, this);
        eventEmitter.once(SceneEvents.SHUTDOWN, this.shutdown, this);
    },

    /**
     * Adds a new Camera into the Camera Manager. The Camera Manager can support up to 31 different Cameras.
     * 
     * Each Camera has its own viewport, which controls the size of the Camera and its position within the canvas.
     * 
     * Use the `Camera.scrollX` and `Camera.scrollY` properties to change where the Camera is looking, or the
     * Camera methods such as `centerOn`. Cameras also have built in special effects, such as fade, flash, shake,
     * pan and zoom.
     * 
     * By default Cameras are transparent and will render anything that they can see based on their `scrollX`
     * and `scrollY` values. Game Objects can be set to be ignored by a Camera by using the `Camera.ignore` method.
     * 
     * The Camera will have its `roundPixels` property set to whatever `CameraManager.roundPixels` is. You can change
     * it after creation if required.
     * 
     * See the Camera class documentation for more details.
     *
     * @method Phaser.Cameras.Scene2D.CameraManager#add
     * @since 3.0.0
     *
     * @param {integer} [x=0] - The horizontal position of the Camera viewport.
     * @param {integer} [y=0] - The vertical position of the Camera viewport.
     * @param {integer} [width] - The width of the Camera viewport. If not given it'll be the game config size.
     * @param {integer} [height] - The height of the Camera viewport. If not given it'll be the game config size.
     * @param {boolean} [makeMain=false] - Set this Camera as being the 'main' camera. This just makes the property `main` a reference to it.
     * @param {string} [name=''] - The name of the Camera.
     *
     * @return {Phaser.Cameras.Scene2D.Camera} The newly created Camera.
     */
    add: function (x, y, width, height, makeMain, name)
    {
        if (x === undefined) { x = 0; }
        if (y === undefined) { y = 0; }
        if (width === undefined) { width = this.scene.sys.scale.width; }
        if (height === undefined) { height = this.scene.sys.scale.height; }
        if (makeMain === undefined) { makeMain = false; }
        if (name === undefined) { name = ''; }

        var camera = new Camera(x, y, width, height);

        camera.setName(name);
        camera.setScene(this.scene);
        camera.setRoundPixels(this.roundPixels);

        camera.id = this.getNextID();

        this.cameras.push(camera);

        if (makeMain)
        {
            this.main = camera;
        }

        return camera;
    },

    /**
     * Adds an existing Camera into the Camera Manager.
     * 
     * The Camera should either be a `Phaser.Cameras.Scene2D.Camera` instance, or a class that extends from it.
     * 
     * The Camera will have its `roundPixels` property set to whatever `CameraManager.roundPixels` is. You can change
     * it after addition if required.
     * 
     * The Camera will be assigned an ID, which is used for Game Object exclusion and then added to the
     * manager. As long as it doesn't already exist in the manager it will be added then returned.
     * 
     * If this method returns `null` then the Camera already exists in this Camera Manager.
     *
     * @method Phaser.Cameras.Scene2D.CameraManager#addExisting
     * @since 3.0.0
     *
     * @param {Phaser.Cameras.Scene2D.Camera} camera - The Camera to be added to the Camera Manager.
     * @param {boolean} [makeMain=false] - Set this Camera as being the 'main' camera. This just makes the property `main` a reference to it.
     *
     * @return {?Phaser.Cameras.Scene2D.Camera} The Camera that was added to the Camera Manager, or `null` if it couldn't be added.
     */
    addExisting: function (camera, makeMain)
    {
        if (makeMain === undefined) { makeMain = false; }

        var index = this.cameras.indexOf(camera);

        if (index === -1)
        {
            camera.id = this.getNextID();

            camera.setRoundPixels(this.roundPixels);

            this.cameras.push(camera);

            if (makeMain)
            {
                this.main = camera;
            }
    
            return camera;
        }

        return null;
    },

    /**
     * Gets the next available Camera ID number.
     * 
     * The Camera Manager supports up to 31 unique cameras, after which the ID returned will always be zero.
     * You can create additional cameras beyond 31, but they cannot be used for Game Object exclusion.
     *
     * @method Phaser.Cameras.Scene2D.CameraManager#getNextID
     * @private
     * @since 3.11.0
     *
     * @return {number} The next available Camera ID, or 0 if they're all already in use.
     */
    getNextID: function ()
    {
        var cameras = this.cameras;

        var testID = 1;

        //  Find the first free camera ID we can use

        for (var t = 0; t < 32; t++)
        {
            var found = false;

            for (var i = 0; i < cameras.length; i++)
            {
                var camera = cameras[i];

                if (camera && camera.id === testID)
                {
                    found = true;
                    continue;
                }
            }

            if (found)
            {
                testID = testID << 1;
            }
            else
            {
                return testID;
            }
        }

        return 0;
    },

    /**
     * Gets the total number of Cameras in this Camera Manager.
     * 
     * If the optional `isVisible` argument is set it will only count Cameras that are currently visible.
     *
     * @method Phaser.Cameras.Scene2D.CameraManager#getTotal
     * @since 3.11.0
     * 
     * @param {boolean} [isVisible=false] - Set the `true` to only include visible Cameras in the total.
     *
     * @return {integer} The total number of Cameras in this Camera Manager.
     */
    getTotal: function (isVisible)
    {
        if (isVisible === undefined) { isVisible = false; }

        var total = 0;

        var cameras = this.cameras;

        for (var i = 0; i < cameras.length; i++)
        {
            var camera = cameras[i];

            if (!isVisible || (isVisible && camera.visible))
            {
                total++;
            }
        }

        return total;
    },

    /**
     * Populates this Camera Manager based on the given configuration object, or an array of config objects.
     * 
     * See the `Phaser.Types.Cameras.Scene2D.CameraConfig` documentation for details of the object structure.
     *
     * @method Phaser.Cameras.Scene2D.CameraManager#fromJSON
     * @since 3.0.0
     *
     * @param {(Phaser.Types.Cameras.Scene2D.CameraConfig|Phaser.Types.Cameras.Scene2D.CameraConfig[])} config - A Camera configuration object, or an array of them, to be added to this Camera Manager.
     *
     * @return {this} This Camera Manager instance.
     */
    fromJSON: function (config)
    {
        if (!Array.isArray(config))
        {
            config = [ config ];
        }

        var gameWidth = this.scene.sys.scale.width;
        var gameHeight = this.scene.sys.scale.height;

        for (var i = 0; i < config.length; i++)
        {
            var cameraConfig = config[i];

            var x = GetFastValue(cameraConfig, 'x', 0);
            var y = GetFastValue(cameraConfig, 'y', 0);
            var width = GetFastValue(cameraConfig, 'width', gameWidth);
            var height = GetFastValue(cameraConfig, 'height', gameHeight);

            var camera = this.add(x, y, width, height);

            //  Direct properties
            camera.name = GetFastValue(cameraConfig, 'name', '');
            camera.zoom = GetFastValue(cameraConfig, 'zoom', 1);
            camera.rotation = GetFastValue(cameraConfig, 'rotation', 0);
            camera.scrollX = GetFastValue(cameraConfig, 'scrollX', 0);
            camera.scrollY = GetFastValue(cameraConfig, 'scrollY', 0);
            camera.roundPixels = GetFastValue(cameraConfig, 'roundPixels', false);
            camera.visible = GetFastValue(cameraConfig, 'visible', true);

            // Background Color

            var backgroundColor = GetFastValue(cameraConfig, 'backgroundColor', false);

            if (backgroundColor)
            {
                camera.setBackgroundColor(backgroundColor);
            }

            //  Bounds

            var boundsConfig = GetFastValue(cameraConfig, 'bounds', null);

            if (boundsConfig)
            {
                var bx = GetFastValue(boundsConfig, 'x', 0);
                var by = GetFastValue(boundsConfig, 'y', 0);
                var bwidth = GetFastValue(boundsConfig, 'width', gameWidth);
                var bheight = GetFastValue(boundsConfig, 'height', gameHeight);

                camera.setBounds(bx, by, bwidth, bheight);
            }
        }

        return this;
    },

    /**
     * Gets a Camera based on its name.
     * 
     * Camera names are optional and don't have to be set, so this method is only of any use if you
     * have given your Cameras unique names.
     *
     * @method Phaser.Cameras.Scene2D.CameraManager#getCamera
     * @since 3.0.0
     *
     * @param {string} name - The name of the Camera.
     *
     * @return {?Phaser.Cameras.Scene2D.Camera} The first Camera with a name matching the given string, otherwise `null`.
     */
    getCamera: function (name)
    {
        var cameras = this.cameras;

        for (var i = 0; i < cameras.length; i++)
        {
            if (cameras[i].name === name)
            {
                return cameras[i];
            }
        }

        return null;
    },

    /**
     * Returns an array of all cameras below the given Pointer.
     * 
     * The first camera in the array is the top-most camera in the camera list.
     *
     * @method Phaser.Cameras.Scene2D.CameraManager#getCamerasBelowPointer
     * @since 3.10.0
     *
     * @param {Phaser.Input.Pointer} pointer - The Pointer to check against.
     *
     * @return {Phaser.Cameras.Scene2D.Camera[]} An array of cameras below the Pointer.
     */
    getCamerasBelowPointer: function (pointer)
    {
        var cameras = this.cameras;

        var x = pointer.x;
        var y = pointer.y;

        var output = [];

        for (var i = 0; i < cameras.length; i++)
        {
            var camera = cameras[i];

            if (camera.visible && camera.inputEnabled && RectangleContains(camera, x, y))
            {
                //  So the top-most camera is at the top of the search array
                output.unshift(camera);
            }
        }

        return output;
    },

    /**
     * Removes the given Camera, or an array of Cameras, from this Camera Manager.
     * 
     * If found in the Camera Manager it will be immediately removed from the local cameras array.
     * If also currently the 'main' camera, 'main' will be reset to be camera 0.
     * 
     * The removed Cameras are automatically destroyed if the `runDestroy` argument is `true`, which is the default.
     * If you wish to re-use the cameras then set this to `false`, but know that they will retain their references
     * and internal data until destroyed or re-added to a Camera Manager.
     *
     * @method Phaser.Cameras.Scene2D.CameraManager#remove
     * @since 3.0.0
     *
     * @param {(Phaser.Cameras.Scene2D.Camera|Phaser.Cameras.Scene2D.Camera[])} camera - The Camera, or an array of Cameras, to be removed from this Camera Manager.
     * @param {boolean} [runDestroy=true] - Automatically call `Camera.destroy` on each Camera removed from this Camera Manager.
     * 
     * @return {integer} The total number of Cameras removed.
     */
    remove: function (camera, runDestroy)
    {
        if (runDestroy === undefined) { runDestroy = true; }

        if (!Array.isArray(camera))
        {
            camera = [ camera ];
        }

        var total = 0;
        var cameras = this.cameras;

        for (var i = 0; i < camera.length; i++)
        {
            var index = cameras.indexOf(camera[i]);

            if (index !== -1)
            {
                if (runDestroy)
                {
                    cameras[index].destroy();
                }

                cameras.splice(index, 1);

                total++;
            }
        }

        if (!this.main && cameras[0])
        {
            this.main = cameras[0];
        }

        return total;
    },

    /**
     * The internal render method. This is called automatically by the Scene and should not be invoked directly.
     * 
     * It will iterate through all local cameras and render them in turn, as long as they're visible and have
     * an alpha level > 0.
     *
     * @method Phaser.Cameras.Scene2D.CameraManager#render
     * @protected
     * @since 3.0.0
     *
     * @param {(Phaser.Renderer.Canvas.CanvasRenderer|Phaser.Renderer.WebGL.WebGLRenderer)} renderer - The Renderer that will render the children to this camera.
     * @param {Phaser.GameObjects.GameObject[]} children - An array of renderable Game Objects.
     * @param {number} interpolation - Interpolation value. Reserved for future use.
     */
    render: function (renderer, children, interpolation)
    {
        var scene = this.scene;
        var cameras = this.cameras;

        for (var i = 0; i < this.cameras.length; i++)
        {
            var camera = cameras[i];

            if (camera.visible && camera.alpha > 0)
            {
                //  Hard-coded to 1 for now
                camera.preRender(1);

                renderer.render(scene, children, interpolation, camera);
            }
        }
    },

    /**
     * Resets this Camera Manager.
     * 
     * This will iterate through all current Cameras, destroying them all, then it will reset the
     * cameras array, reset the ID counter and create 1 new single camera using the default values.
     *
     * @method Phaser.Cameras.Scene2D.CameraManager#resetAll
     * @since 3.0.0
     *
     * @return {Phaser.Cameras.Scene2D.Camera} The freshly created main Camera.
     */
    resetAll: function ()
    {
        for (var i = 0; i < this.cameras.length; i++)
        {
            this.cameras[i].destroy();
        }

        this.cameras = [];

        this.main = this.add();

        return this.main;
    },

    /**
     * The main update loop. Called automatically when the Scene steps.
     *
     * @method Phaser.Cameras.Scene2D.CameraManager#update
     * @protected
     * @since 3.0.0
     *
     * @param {integer} time - The current timestamp as generated by the Request Animation Frame or SetTimeout.
     * @param {number} delta - The delta time, in ms, elapsed since the last frame.
     */
    update: function (time, delta)
    {
        for (var i = 0; i < this.cameras.length; i++)
        {
            this.cameras[i].update(time, delta);
        }
    },

    /**
     * The event handler that manages the `resize` event dispatched by the Scale Manager.
     *
     * @method Phaser.Cameras.Scene2D.CameraManager#onResize
     * @since 3.18.0
     *
     * @param {Phaser.Structs.Size} gameSize - The default Game Size object. This is the un-modified game dimensions.
     * @param {Phaser.Structs.Size} baseSize - The base Size object. The game dimensions multiplied by the resolution. The canvas width / height values match this.
     */
    onResize: function (gameSize, baseSize, displaySize, resolution, previousWidth, previousHeight)
    {
        for (var i = 0; i < this.cameras.length; i++)
        {
            var cam = this.cameras[i];

            //  if camera is at 0x0 and was the size of the previous game size, then we can safely assume it
            //  should be updated to match the new game size too

            if (cam._x === 0 && cam._y === 0 && cam._width === previousWidth && cam._height === previousHeight)
            {
                cam.setSize(baseSize.width, baseSize.height);
            }
        }
    },

    /**
     * Resizes all cameras to the given dimensions.
     *
     * @method Phaser.Cameras.Scene2D.CameraManager#resize
     * @since 3.2.0
     *
     * @param {number} width - The new width of the camera.
     * @param {number} height - The new height of the camera.
     */
    resize: function (width, height)
    {
        for (var i = 0; i < this.cameras.length; i++)
        {
            this.cameras[i].setSize(width, height);
        }
    },

    /**
     * The Scene that owns this plugin is shutting down.
     * We need to kill and reset all internal properties as well as stop listening to Scene events.
     *
     * @method Phaser.Cameras.Scene2D.CameraManager#shutdown
     * @private
     * @since 3.0.0
     */
    shutdown: function ()
    {
        this.main = undefined;

        for (var i = 0; i < this.cameras.length; i++)
        {
            this.cameras[i].destroy();
        }

        this.cameras = [];

        var eventEmitter = this.systems.events;

        eventEmitter.off(SceneEvents.UPDATE, this.update, this);
        eventEmitter.off(SceneEvents.SHUTDOWN, this.shutdown, this);
    },

    /**
     * The Scene that owns this plugin is being destroyed.
     * We need to shutdown and then kill off all external references.
     *
     * @method Phaser.Cameras.Scene2D.CameraManager#destroy
     * @private
     * @since 3.0.0
     */
    destroy: function ()
    {
        this.shutdown();

        this.default.destroy();

        this.scene.sys.events.off(SceneEvents.START, this.start, this);

        this.scene = null;
        this.systems = null;
    }

});

PluginCache.register('CameraManager', CameraManager, 'cameras');

module.exports = CameraManager;
=======
/**
 * @author       Richard Davey <rich@photonstorm.com>
 * @copyright    2020 Photon Storm Ltd.
 * @license      {@link https://opensource.org/licenses/MIT|MIT License}
 */

var Camera = require('./Camera');
var Class = require('../../utils/Class');
var GetFastValue = require('../../utils/object/GetFastValue');
var PluginCache = require('../../plugins/PluginCache');
var RectangleContains = require('../../geom/rectangle/Contains');
var ScaleEvents = require('../../scale/events');
var SceneEvents = require('../../scene/events');

/**
 * @classdesc
 * The Camera Manager is a plugin that belongs to a Scene and is responsible for managing all of the Scene Cameras.
 *
 * By default you can access the Camera Manager from within a Scene using `this.cameras`, although this can be changed
 * in your game config.
 *
 * Create new Cameras using the `add` method. Or extend the Camera class with your own addition code and then add
 * the new Camera in using the `addExisting` method.
 *
 * Cameras provide a view into your game world, and can be positioned, rotated, zoomed and scrolled accordingly.
 *
 * A Camera consists of two elements: The viewport and the scroll values.
 *
 * The viewport is the physical position and size of the Camera within your game. Cameras, by default, are
 * created the same size as your game, but their position and size can be set to anything. This means if you
 * wanted to create a camera that was 320x200 in size, positioned in the bottom-right corner of your game,
 * you'd adjust the viewport to do that (using methods like `setViewport` and `setSize`).
 *
 * If you wish to change where the Camera is looking in your game, then you scroll it. You can do this
 * via the properties `scrollX` and `scrollY` or the method `setScroll`. Scrolling has no impact on the
 * viewport, and changing the viewport has no impact on the scrolling.
 *
 * By default a Camera will render all Game Objects it can see. You can change this using the `ignore` method,
 * allowing you to filter Game Objects out on a per-Camera basis. The Camera Manager can manage up to 31 unique
 * 'Game Object ignore capable' Cameras. Any Cameras beyond 31 that you create will all be given a Camera ID of
 * zero, meaning that they cannot be used for Game Object exclusion. This means if you need your Camera to ignore
 * Game Objects, make sure it's one of the first 31 created.
 *
 * A Camera also has built-in special effects including Fade, Flash, Camera Shake, Pan and Zoom.
 *
 * @class CameraManager
 * @memberof Phaser.Cameras.Scene2D
 * @constructor
 * @since 3.0.0
 *
 * @param {Phaser.Scene} scene - The Scene that owns the Camera Manager plugin.
 */
var CameraManager = new Class({

    initialize:

    function CameraManager (scene)
    {
        /**
         * The Scene that owns the Camera Manager plugin.
         *
         * @name Phaser.Cameras.Scene2D.CameraManager#scene
         * @type {Phaser.Scene}
         * @since 3.0.0
         */
        this.scene = scene;

        /**
         * A reference to the Scene.Systems handler for the Scene that owns the Camera Manager.
         *
         * @name Phaser.Cameras.Scene2D.CameraManager#systems
         * @type {Phaser.Scenes.Systems}
         * @since 3.0.0
         */
        this.systems = scene.sys;

        /**
         * All Cameras created by, or added to, this Camera Manager, will have their `roundPixels`
         * property set to match this value. By default it is set to match the value set in the
         * game configuration, but can be changed at any point. Equally, individual cameras can
         * also be changed as needed.
         *
         * @name Phaser.Cameras.Scene2D.CameraManager#roundPixels
         * @type {boolean}
         * @since 3.11.0
         */
        this.roundPixels = scene.sys.game.config.roundPixels;

        /**
         * An Array of the Camera objects being managed by this Camera Manager.
         * The Cameras are updated and rendered in the same order in which they appear in this array.
         * Do not directly add or remove entries to this array. However, you can move the contents
         * around the array should you wish to adjust the display order.
         *
         * @name Phaser.Cameras.Scene2D.CameraManager#cameras
         * @type {Phaser.Cameras.Scene2D.Camera[]}
         * @since 3.0.0
         */
        this.cameras = [];

        /**
         * A handy reference to the 'main' camera. By default this is the first Camera the
         * Camera Manager creates. You can also set it directly, or use the `makeMain` argument
         * in the `add` and `addExisting` methods. It allows you to access it from your game:
         *
         * ```javascript
         * var cam = this.cameras.main;
         * ```
         *
         * Also see the properties `camera1`, `camera2` and so on.
         *
         * @name Phaser.Cameras.Scene2D.CameraManager#main
         * @type {Phaser.Cameras.Scene2D.Camera}
         * @since 3.0.0
         */
        this.main;

        /**
         * A default un-transformed Camera that doesn't exist on the camera list and doesn't
         * count towards the total number of cameras being managed. It exists for other
         * systems, as well as your own code, should they require a basic un-transformed
         * camera instance from which to calculate a view matrix.
         *
         * @name Phaser.Cameras.Scene2D.CameraManager#default
         * @type {Phaser.Cameras.Scene2D.Camera}
         * @since 3.17.0
         */
        this.default;

        scene.sys.events.once(SceneEvents.BOOT, this.boot, this);
        scene.sys.events.on(SceneEvents.START, this.start, this);
    },

    /**
     * This method is called automatically, only once, when the Scene is first created.
     * Do not invoke it directly.
     *
     * @method Phaser.Cameras.Scene2D.CameraManager#boot
     * @private
     * @listens Phaser.Scenes.Events#DESTROY
     * @since 3.5.1
     */
    boot: function ()
    {
        var sys = this.systems;

        if (sys.settings.cameras)
        {
            //  We have cameras to create
            this.fromJSON(sys.settings.cameras);
        }
        else
        {
            //  Make one
            this.add();
        }

        this.main = this.cameras[0];

        //  Create a default camera
        this.default = new Camera(0, 0, sys.scale.width, sys.scale.height).setScene(this.scene);

        sys.game.scale.on(ScaleEvents.RESIZE, this.onResize, this);

        this.systems.events.once(SceneEvents.DESTROY, this.destroy, this);
    },

    /**
     * This method is called automatically by the Scene when it is starting up.
     * It is responsible for creating local systems, properties and listening for Scene events.
     * Do not invoke it directly.
     *
     * @method Phaser.Cameras.Scene2D.CameraManager#start
     * @private
     * @listens Phaser.Scenes.Events#UPDATE
     * @listens Phaser.Scenes.Events#SHUTDOWN
     * @since 3.5.0
     */
    start: function ()
    {
        if (!this.main)
        {
            var sys = this.systems;

            if (sys.settings.cameras)
            {
                //  We have cameras to create
                this.fromJSON(sys.settings.cameras);
            }
            else
            {
                //  Make one
                this.add();
            }

            this.main = this.cameras[0];
        }

        var eventEmitter = this.systems.events;

        eventEmitter.on(SceneEvents.UPDATE, this.update, this);
        eventEmitter.once(SceneEvents.SHUTDOWN, this.shutdown, this);
    },

    /**
     * Adds a new Camera into the Camera Manager. The Camera Manager can support up to 31 different Cameras.
     *
     * Each Camera has its own viewport, which controls the size of the Camera and its position within the canvas.
     *
     * Use the `Camera.scrollX` and `Camera.scrollY` properties to change where the Camera is looking, or the
     * Camera methods such as `centerOn`. Cameras also have built in special effects, such as fade, flash, shake,
     * pan and zoom.
     *
     * By default Cameras are transparent and will render anything that they can see based on their `scrollX`
     * and `scrollY` values. Game Objects can be set to be ignored by a Camera by using the `Camera.ignore` method.
     *
     * The Camera will have its `roundPixels` property set to whatever `CameraManager.roundPixels` is. You can change
     * it after creation if required.
     *
     * See the Camera class documentation for more details.
     *
     * @method Phaser.Cameras.Scene2D.CameraManager#add
     * @since 3.0.0
     *
     * @param {integer} [x=0] - The horizontal position of the Camera viewport.
     * @param {integer} [y=0] - The vertical position of the Camera viewport.
     * @param {integer} [width] - The width of the Camera viewport. If not given it'll be the game config size.
     * @param {integer} [height] - The height of the Camera viewport. If not given it'll be the game config size.
     * @param {boolean} [makeMain=false] - Set this Camera as being the 'main' camera. This just makes the property `main` a reference to it.
     * @param {string} [name=''] - The name of the Camera.
     *
     * @return {Phaser.Cameras.Scene2D.Camera} The newly created Camera.
     */
    add: function (x, y, width, height, makeMain, name)
    {
        if (x === undefined) { x = 0; }
        if (y === undefined) { y = 0; }
        if (width === undefined) { width = this.scene.sys.scale.width; }
        if (height === undefined) { height = this.scene.sys.scale.height; }
        if (makeMain === undefined) { makeMain = false; }
        if (name === undefined) { name = ''; }

        var camera = new Camera(x, y, width, height);

        camera.setName(name);
        camera.setScene(this.scene);
        camera.setRoundPixels(this.roundPixels);

        camera.id = this.getNextID();

        this.cameras.push(camera);

        if (makeMain)
        {
            this.main = camera;
        }

        return camera;
    },

    /**
     * Adds an existing Camera into the Camera Manager.
     *
     * The Camera should either be a `Phaser.Cameras.Scene2D.Camera` instance, or a class that extends from it.
     *
     * The Camera will have its `roundPixels` property set to whatever `CameraManager.roundPixels` is. You can change
     * it after addition if required.
     *
     * The Camera will be assigned an ID, which is used for Game Object exclusion and then added to the
     * manager. As long as it doesn't already exist in the manager it will be added then returned.
     *
     * If this method returns `null` then the Camera already exists in this Camera Manager.
     *
     * @method Phaser.Cameras.Scene2D.CameraManager#addExisting
     * @since 3.0.0
     *
     * @param {Phaser.Cameras.Scene2D.Camera} camera - The Camera to be added to the Camera Manager.
     * @param {boolean} [makeMain=false] - Set this Camera as being the 'main' camera. This just makes the property `main` a reference to it.
     *
     * @return {?Phaser.Cameras.Scene2D.Camera} The Camera that was added to the Camera Manager, or `null` if it couldn't be added.
     */
    addExisting: function (camera, makeMain)
    {
        if (makeMain === undefined) { makeMain = false; }

        var index = this.cameras.indexOf(camera);

        if (index === -1)
        {
            camera.id = this.getNextID();

            camera.setRoundPixels(this.roundPixels);

            this.cameras.push(camera);

            if (makeMain)
            {
                this.main = camera;
            }

            return camera;
        }

        return null;
    },

    /**
     * Gets the next available Camera ID number.
     *
     * The Camera Manager supports up to 31 unique cameras, after which the ID returned will always be zero.
     * You can create additional cameras beyond 31, but they cannot be used for Game Object exclusion.
     *
     * @method Phaser.Cameras.Scene2D.CameraManager#getNextID
     * @private
     * @since 3.11.0
     *
     * @return {number} The next available Camera ID, or 0 if they're all already in use.
     */
    getNextID: function ()
    {
        var cameras = this.cameras;

        var testID = 1;

        //  Find the first free camera ID we can use

        for (var t = 0; t < 32; t++)
        {
            var found = false;

            for (var i = 0; i < cameras.length; i++)
            {
                var camera = cameras[i];

                if (camera && camera.id === testID)
                {
                    found = true;
                    continue;
                }
            }

            if (found)
            {
                testID = testID << 1;
            }
            else
            {
                return testID;
            }
        }

        return 0;
    },

    /**
     * Gets the total number of Cameras in this Camera Manager.
     *
     * If the optional `isVisible` argument is set it will only count Cameras that are currently visible.
     *
     * @method Phaser.Cameras.Scene2D.CameraManager#getTotal
     * @since 3.11.0
     *
     * @param {boolean} [isVisible=false] - Set the `true` to only include visible Cameras in the total.
     *
     * @return {integer} The total number of Cameras in this Camera Manager.
     */
    getTotal: function (isVisible)
    {
        if (isVisible === undefined) { isVisible = false; }

        var total = 0;

        var cameras = this.cameras;

        for (var i = 0; i < cameras.length; i++)
        {
            var camera = cameras[i];

            if (!isVisible || (isVisible && camera.visible))
            {
                total++;
            }
        }

        return total;
    },

    /**
     * Populates this Camera Manager based on the given configuration object, or an array of config objects.
     *
     * See the `Phaser.Types.Cameras.Scene2D.CameraConfig` documentation for details of the object structure.
     *
     * @method Phaser.Cameras.Scene2D.CameraManager#fromJSON
     * @since 3.0.0
     *
     * @param {(Phaser.Types.Cameras.Scene2D.CameraConfig|Phaser.Types.Cameras.Scene2D.CameraConfig[])} config - A Camera configuration object, or an array of them, to be added to this Camera Manager.
     *
     * @return {this} This Camera Manager instance.
     */
    fromJSON: function (config)
    {
        if (!Array.isArray(config))
        {
            config = [ config ];
        }

        var gameWidth = this.scene.sys.scale.width;
        var gameHeight = this.scene.sys.scale.height;

        for (var i = 0; i < config.length; i++)
        {
            var cameraConfig = config[i];

            var x = GetFastValue(cameraConfig, 'x', 0);
            var y = GetFastValue(cameraConfig, 'y', 0);
            var width = GetFastValue(cameraConfig, 'width', gameWidth);
            var height = GetFastValue(cameraConfig, 'height', gameHeight);

            var camera = this.add(x, y, width, height);

            //  Direct properties
            camera.name = GetFastValue(cameraConfig, 'name', '');
            camera.zoom = GetFastValue(cameraConfig, 'zoom', 1);
            camera.rotation = GetFastValue(cameraConfig, 'rotation', 0);
            camera.scrollX = GetFastValue(cameraConfig, 'scrollX', 0);
            camera.scrollY = GetFastValue(cameraConfig, 'scrollY', 0);
            camera.roundPixels = GetFastValue(cameraConfig, 'roundPixels', false);
            camera.visible = GetFastValue(cameraConfig, 'visible', true);

            // Background Color

            var backgroundColor = GetFastValue(cameraConfig, 'backgroundColor', false);

            if (backgroundColor)
            {
                camera.setBackgroundColor(backgroundColor);
            }

            //  Bounds

            var boundsConfig = GetFastValue(cameraConfig, 'bounds', null);

            if (boundsConfig)
            {
                var bx = GetFastValue(boundsConfig, 'x', 0);
                var by = GetFastValue(boundsConfig, 'y', 0);
                var bwidth = GetFastValue(boundsConfig, 'width', gameWidth);
                var bheight = GetFastValue(boundsConfig, 'height', gameHeight);

                camera.setBounds(bx, by, bwidth, bheight);
            }
        }

        return this;
    },

    /**
     * Gets a Camera based on its name.
     *
     * Camera names are optional and don't have to be set, so this method is only of any use if you
     * have given your Cameras unique names.
     *
     * @method Phaser.Cameras.Scene2D.CameraManager#getCamera
     * @since 3.0.0
     *
     * @param {string} name - The name of the Camera.
     *
     * @return {?Phaser.Cameras.Scene2D.Camera} The first Camera with a name matching the given string, otherwise `null`.
     */
    getCamera: function (name)
    {
        var cameras = this.cameras;

        for (var i = 0; i < cameras.length; i++)
        {
            if (cameras[i].name === name)
            {
                return cameras[i];
            }
        }

        return null;
    },

    /**
     * Returns an array of all cameras below the given Pointer.
     *
     * The first camera in the array is the top-most camera in the camera list.
     *
     * @method Phaser.Cameras.Scene2D.CameraManager#getCamerasBelowPointer
     * @since 3.10.0
     *
     * @param {Phaser.Input.Pointer} pointer - The Pointer to check against.
     *
     * @return {Phaser.Cameras.Scene2D.Camera[]} An array of cameras below the Pointer.
     */
    getCamerasBelowPointer: function (pointer)
    {
        var cameras = this.cameras;

        var x = pointer.x;
        var y = pointer.y;

        var output = [];

        for (var i = 0; i < cameras.length; i++)
        {
            var camera = cameras[i];

            if (camera.visible && camera.inputEnabled && RectangleContains(camera, x, y))
            {
                //  So the top-most camera is at the top of the search array
                output.unshift(camera);
            }
        }

        return output;
    },

    /**
     * Removes the given Camera, or an array of Cameras, from this Camera Manager.
     *
     * If found in the Camera Manager it will be immediately removed from the local cameras array.
     * If also currently the 'main' camera, 'main' will be reset to be camera 0.
     *
     * The removed Cameras are automatically destroyed if the `runDestroy` argument is `true`, which is the default.
     * If you wish to re-use the cameras then set this to `false`, but know that they will retain their references
     * and internal data until destroyed or re-added to a Camera Manager.
     *
     * @method Phaser.Cameras.Scene2D.CameraManager#remove
     * @since 3.0.0
     *
     * @param {(Phaser.Cameras.Scene2D.Camera|Phaser.Cameras.Scene2D.Camera[])} camera - The Camera, or an array of Cameras, to be removed from this Camera Manager.
     * @param {boolean} [runDestroy=true] - Automatically call `Camera.destroy` on each Camera removed from this Camera Manager.
     *
     * @return {integer} The total number of Cameras removed.
     */
    remove: function (camera, runDestroy)
    {
        if (runDestroy === undefined) { runDestroy = true; }

        if (!Array.isArray(camera))
        {
            camera = [ camera ];
        }

        var total = 0;
        var cameras = this.cameras;

        for (var i = 0; i < camera.length; i++)
        {
            var index = cameras.indexOf(camera[i]);

            if (index !== -1)
            {
                if (runDestroy)
                {
                    cameras[index].destroy();
                }

                cameras.splice(index, 1);

                total++;
            }
        }

        if (!this.main && cameras[0])
        {
            this.main = cameras[0];
        }

        return total;
    },

    /**
     * The internal render method. This is called automatically by the Scene and should not be invoked directly.
     *
     * It will iterate through all local cameras and render them in turn, as long as they're visible and have
     * an alpha level > 0.
     *
     * @method Phaser.Cameras.Scene2D.CameraManager#render
     * @protected
     * @since 3.0.0
     *
     * @param {(Phaser.Renderer.Canvas.CanvasRenderer|Phaser.Renderer.WebGL.WebGLRenderer)} renderer - The Renderer that will render the children to this camera.
     * @param {Phaser.GameObjects.GameObject[]} children - An array of renderable Game Objects.
     */
    render: function (renderer, children)
    {
        var scene = this.scene;
        var cameras = this.cameras;

        for (var i = 0; i < this.cameras.length; i++)
        {
            var camera = cameras[i];

            if (camera.visible && camera.alpha > 0)
            {
                //  Hard-coded to 1 for now
                camera.preRender(1);

                renderer.render(scene, children, camera);
            }
        }
    },

    /**
     * Resets this Camera Manager.
     *
     * This will iterate through all current Cameras, destroying them all, then it will reset the
     * cameras array, reset the ID counter and create 1 new single camera using the default values.
     *
     * @method Phaser.Cameras.Scene2D.CameraManager#resetAll
     * @since 3.0.0
     *
     * @return {Phaser.Cameras.Scene2D.Camera} The freshly created main Camera.
     */
    resetAll: function ()
    {
        for (var i = 0; i < this.cameras.length; i++)
        {
            this.cameras[i].destroy();
        }

        this.cameras = [];

        this.main = this.add();

        return this.main;
    },

    /**
     * The main update loop. Called automatically when the Scene steps.
     *
     * @method Phaser.Cameras.Scene2D.CameraManager#update
     * @protected
     * @since 3.0.0
     *
     * @param {integer} time - The current timestamp as generated by the Request Animation Frame or SetTimeout.
     * @param {number} delta - The delta time, in ms, elapsed since the last frame.
     */
    update: function (time, delta)
    {
        for (var i = 0; i < this.cameras.length; i++)
        {
            this.cameras[i].update(time, delta);
        }
    },

    /**
     * The event handler that manages the `resize` event dispatched by the Scale Manager.
     *
     * @method Phaser.Cameras.Scene2D.CameraManager#onResize
     * @since 3.18.0
     *
     * @param {Phaser.Structs.Size} gameSize - The default Game Size object. This is the un-modified game dimensions.
     * @param {Phaser.Structs.Size} baseSize - The base Size object. The game dimensions. The canvas width / height values match this.
     */
    onResize: function (gameSize, baseSize, displaySize, previousWidth, previousHeight)
    {
        for (var i = 0; i < this.cameras.length; i++)
        {
            var cam = this.cameras[i];

            //  if camera is at 0x0 and was the size of the previous game size, then we can safely assume it
            //  should be updated to match the new game size too

            if (cam._x === 0 && cam._y === 0 && cam._width === previousWidth && cam._height === previousHeight)
            {
                cam.setSize(baseSize.width, baseSize.height);
            }
        }
    },

    /**
     * Resizes all cameras to the given dimensions.
     *
     * @method Phaser.Cameras.Scene2D.CameraManager#resize
     * @since 3.2.0
     *
     * @param {number} width - The new width of the camera.
     * @param {number} height - The new height of the camera.
     */
    resize: function (width, height)
    {
        for (var i = 0; i < this.cameras.length; i++)
        {
            this.cameras[i].setSize(width, height);
        }
    },

    /**
     * The Scene that owns this plugin is shutting down.
     * We need to kill and reset all internal properties as well as stop listening to Scene events.
     *
     * @method Phaser.Cameras.Scene2D.CameraManager#shutdown
     * @private
     * @since 3.0.0
     */
    shutdown: function ()
    {
        this.main = undefined;

        for (var i = 0; i < this.cameras.length; i++)
        {
            this.cameras[i].destroy();
        }

        this.cameras = [];

        var eventEmitter = this.systems.events;

        eventEmitter.off(SceneEvents.UPDATE, this.update, this);
        eventEmitter.off(SceneEvents.SHUTDOWN, this.shutdown, this);
    },

    /**
     * The Scene that owns this plugin is being destroyed.
     * We need to shutdown and then kill off all external references.
     *
     * @method Phaser.Cameras.Scene2D.CameraManager#destroy
     * @private
     * @since 3.0.0
     */
    destroy: function ()
    {
        this.shutdown();

        this.default.destroy();

        this.scene.sys.events.off(SceneEvents.START, this.start, this);

        this.scene = null;
        this.systems = null;
    }

});

PluginCache.register('CameraManager', CameraManager, 'cameras');

module.exports = CameraManager;
>>>>>>> af272842
<|MERGE_RESOLUTION|>--- conflicted
+++ resolved
@@ -1,747 +1,3 @@
-<<<<<<< HEAD
-/**
- * @author       Richard Davey <rich@photonstorm.com>
- * @copyright    2020 Photon Storm Ltd.
- * @license      {@link https://opensource.org/licenses/MIT|MIT License}
- */
-
-var Camera = require('./Camera');
-var Class = require('../../utils/Class');
-var GetFastValue = require('../../utils/object/GetFastValue');
-var PluginCache = require('../../plugins/PluginCache');
-var RectangleContains = require('../../geom/rectangle/Contains');
-var ScaleEvents = require('../../scale/events');
-var SceneEvents = require('../../scene/events');
-
-/**
- * @classdesc
- * The Camera Manager is a plugin that belongs to a Scene and is responsible for managing all of the Scene Cameras.
- * 
- * By default you can access the Camera Manager from within a Scene using `this.cameras`, although this can be changed
- * in your game config.
- * 
- * Create new Cameras using the `add` method. Or extend the Camera class with your own addition code and then add
- * the new Camera in using the `addExisting` method.
- * 
- * Cameras provide a view into your game world, and can be positioned, rotated, zoomed and scrolled accordingly.
- *
- * A Camera consists of two elements: The viewport and the scroll values.
- *
- * The viewport is the physical position and size of the Camera within your game. Cameras, by default, are
- * created the same size as your game, but their position and size can be set to anything. This means if you
- * wanted to create a camera that was 320x200 in size, positioned in the bottom-right corner of your game,
- * you'd adjust the viewport to do that (using methods like `setViewport` and `setSize`).
- *
- * If you wish to change where the Camera is looking in your game, then you scroll it. You can do this
- * via the properties `scrollX` and `scrollY` or the method `setScroll`. Scrolling has no impact on the
- * viewport, and changing the viewport has no impact on the scrolling.
- *
- * By default a Camera will render all Game Objects it can see. You can change this using the `ignore` method,
- * allowing you to filter Game Objects out on a per-Camera basis. The Camera Manager can manage up to 31 unique 
- * 'Game Object ignore capable' Cameras. Any Cameras beyond 31 that you create will all be given a Camera ID of
- * zero, meaning that they cannot be used for Game Object exclusion. This means if you need your Camera to ignore
- * Game Objects, make sure it's one of the first 31 created.
- *
- * A Camera also has built-in special effects including Fade, Flash, Camera Shake, Pan and Zoom.
- *
- * @class CameraManager
- * @memberof Phaser.Cameras.Scene2D
- * @constructor
- * @since 3.0.0
- *
- * @param {Phaser.Scene} scene - The Scene that owns the Camera Manager plugin.
- */
-var CameraManager = new Class({
-
-    initialize:
-
-    function CameraManager (scene)
-    {
-        /**
-         * The Scene that owns the Camera Manager plugin.
-         *
-         * @name Phaser.Cameras.Scene2D.CameraManager#scene
-         * @type {Phaser.Scene}
-         * @since 3.0.0
-         */
-        this.scene = scene;
-
-        /**
-         * A reference to the Scene.Systems handler for the Scene that owns the Camera Manager.
-         *
-         * @name Phaser.Cameras.Scene2D.CameraManager#systems
-         * @type {Phaser.Scenes.Systems}
-         * @since 3.0.0
-         */
-        this.systems = scene.sys;
-
-        /**
-         * All Cameras created by, or added to, this Camera Manager, will have their `roundPixels`
-         * property set to match this value. By default it is set to match the value set in the
-         * game configuration, but can be changed at any point. Equally, individual cameras can
-         * also be changed as needed.
-         *
-         * @name Phaser.Cameras.Scene2D.CameraManager#roundPixels
-         * @type {boolean}
-         * @since 3.11.0
-         */
-        this.roundPixels = scene.sys.game.config.roundPixels;
-
-        /**
-         * An Array of the Camera objects being managed by this Camera Manager.
-         * The Cameras are updated and rendered in the same order in which they appear in this array.
-         * Do not directly add or remove entries to this array. However, you can move the contents
-         * around the array should you wish to adjust the display order.
-         *
-         * @name Phaser.Cameras.Scene2D.CameraManager#cameras
-         * @type {Phaser.Cameras.Scene2D.Camera[]}
-         * @since 3.0.0
-         */
-        this.cameras = [];
-
-        /**
-         * A handy reference to the 'main' camera. By default this is the first Camera the
-         * Camera Manager creates. You can also set it directly, or use the `makeMain` argument
-         * in the `add` and `addExisting` methods. It allows you to access it from your game:
-         * 
-         * ```javascript
-         * var cam = this.cameras.main;
-         * ```
-         * 
-         * Also see the properties `camera1`, `camera2` and so on.
-         *
-         * @name Phaser.Cameras.Scene2D.CameraManager#main
-         * @type {Phaser.Cameras.Scene2D.Camera}
-         * @since 3.0.0
-         */
-        this.main;
-
-        /**
-         * A default un-transformed Camera that doesn't exist on the camera list and doesn't
-         * count towards the total number of cameras being managed. It exists for other
-         * systems, as well as your own code, should they require a basic un-transformed
-         * camera instance from which to calculate a view matrix.
-         *
-         * @name Phaser.Cameras.Scene2D.CameraManager#default
-         * @type {Phaser.Cameras.Scene2D.Camera}
-         * @since 3.17.0
-         */
-        this.default;
-
-        scene.sys.events.once(SceneEvents.BOOT, this.boot, this);
-        scene.sys.events.on(SceneEvents.START, this.start, this);
-    },
-
-    /**
-     * This method is called automatically, only once, when the Scene is first created.
-     * Do not invoke it directly.
-     *
-     * @method Phaser.Cameras.Scene2D.CameraManager#boot
-     * @private
-     * @listens Phaser.Scenes.Events#DESTROY
-     * @since 3.5.1
-     */
-    boot: function ()
-    {
-        var sys = this.systems;
-
-        if (sys.settings.cameras)
-        {
-            //  We have cameras to create
-            this.fromJSON(sys.settings.cameras);
-        }
-        else
-        {
-            //  Make one
-            this.add();
-        }
-
-        this.main = this.cameras[0];
-
-        //  Create a default camera
-        this.default = new Camera(0, 0, sys.scale.width, sys.scale.height).setScene(this.scene);
-
-        sys.game.scale.on(ScaleEvents.RESIZE, this.onResize, this);
-
-        this.systems.events.once(SceneEvents.DESTROY, this.destroy, this);
-    },
-
-    /**
-     * This method is called automatically by the Scene when it is starting up.
-     * It is responsible for creating local systems, properties and listening for Scene events.
-     * Do not invoke it directly.
-     *
-     * @method Phaser.Cameras.Scene2D.CameraManager#start
-     * @private
-     * @listens Phaser.Scenes.Events#UPDATE
-     * @listens Phaser.Scenes.Events#SHUTDOWN
-     * @since 3.5.0
-     */
-    start: function ()
-    {
-        if (!this.main)
-        {
-            var sys = this.systems;
-
-            if (sys.settings.cameras)
-            {
-                //  We have cameras to create
-                this.fromJSON(sys.settings.cameras);
-            }
-            else
-            {
-                //  Make one
-                this.add();
-            }
-    
-            this.main = this.cameras[0];
-        }
-
-        var eventEmitter = this.systems.events;
-
-        eventEmitter.on(SceneEvents.UPDATE, this.update, this);
-        eventEmitter.once(SceneEvents.SHUTDOWN, this.shutdown, this);
-    },
-
-    /**
-     * Adds a new Camera into the Camera Manager. The Camera Manager can support up to 31 different Cameras.
-     * 
-     * Each Camera has its own viewport, which controls the size of the Camera and its position within the canvas.
-     * 
-     * Use the `Camera.scrollX` and `Camera.scrollY` properties to change where the Camera is looking, or the
-     * Camera methods such as `centerOn`. Cameras also have built in special effects, such as fade, flash, shake,
-     * pan and zoom.
-     * 
-     * By default Cameras are transparent and will render anything that they can see based on their `scrollX`
-     * and `scrollY` values. Game Objects can be set to be ignored by a Camera by using the `Camera.ignore` method.
-     * 
-     * The Camera will have its `roundPixels` property set to whatever `CameraManager.roundPixels` is. You can change
-     * it after creation if required.
-     * 
-     * See the Camera class documentation for more details.
-     *
-     * @method Phaser.Cameras.Scene2D.CameraManager#add
-     * @since 3.0.0
-     *
-     * @param {integer} [x=0] - The horizontal position of the Camera viewport.
-     * @param {integer} [y=0] - The vertical position of the Camera viewport.
-     * @param {integer} [width] - The width of the Camera viewport. If not given it'll be the game config size.
-     * @param {integer} [height] - The height of the Camera viewport. If not given it'll be the game config size.
-     * @param {boolean} [makeMain=false] - Set this Camera as being the 'main' camera. This just makes the property `main` a reference to it.
-     * @param {string} [name=''] - The name of the Camera.
-     *
-     * @return {Phaser.Cameras.Scene2D.Camera} The newly created Camera.
-     */
-    add: function (x, y, width, height, makeMain, name)
-    {
-        if (x === undefined) { x = 0; }
-        if (y === undefined) { y = 0; }
-        if (width === undefined) { width = this.scene.sys.scale.width; }
-        if (height === undefined) { height = this.scene.sys.scale.height; }
-        if (makeMain === undefined) { makeMain = false; }
-        if (name === undefined) { name = ''; }
-
-        var camera = new Camera(x, y, width, height);
-
-        camera.setName(name);
-        camera.setScene(this.scene);
-        camera.setRoundPixels(this.roundPixels);
-
-        camera.id = this.getNextID();
-
-        this.cameras.push(camera);
-
-        if (makeMain)
-        {
-            this.main = camera;
-        }
-
-        return camera;
-    },
-
-    /**
-     * Adds an existing Camera into the Camera Manager.
-     * 
-     * The Camera should either be a `Phaser.Cameras.Scene2D.Camera` instance, or a class that extends from it.
-     * 
-     * The Camera will have its `roundPixels` property set to whatever `CameraManager.roundPixels` is. You can change
-     * it after addition if required.
-     * 
-     * The Camera will be assigned an ID, which is used for Game Object exclusion and then added to the
-     * manager. As long as it doesn't already exist in the manager it will be added then returned.
-     * 
-     * If this method returns `null` then the Camera already exists in this Camera Manager.
-     *
-     * @method Phaser.Cameras.Scene2D.CameraManager#addExisting
-     * @since 3.0.0
-     *
-     * @param {Phaser.Cameras.Scene2D.Camera} camera - The Camera to be added to the Camera Manager.
-     * @param {boolean} [makeMain=false] - Set this Camera as being the 'main' camera. This just makes the property `main` a reference to it.
-     *
-     * @return {?Phaser.Cameras.Scene2D.Camera} The Camera that was added to the Camera Manager, or `null` if it couldn't be added.
-     */
-    addExisting: function (camera, makeMain)
-    {
-        if (makeMain === undefined) { makeMain = false; }
-
-        var index = this.cameras.indexOf(camera);
-
-        if (index === -1)
-        {
-            camera.id = this.getNextID();
-
-            camera.setRoundPixels(this.roundPixels);
-
-            this.cameras.push(camera);
-
-            if (makeMain)
-            {
-                this.main = camera;
-            }
-    
-            return camera;
-        }
-
-        return null;
-    },
-
-    /**
-     * Gets the next available Camera ID number.
-     * 
-     * The Camera Manager supports up to 31 unique cameras, after which the ID returned will always be zero.
-     * You can create additional cameras beyond 31, but they cannot be used for Game Object exclusion.
-     *
-     * @method Phaser.Cameras.Scene2D.CameraManager#getNextID
-     * @private
-     * @since 3.11.0
-     *
-     * @return {number} The next available Camera ID, or 0 if they're all already in use.
-     */
-    getNextID: function ()
-    {
-        var cameras = this.cameras;
-
-        var testID = 1;
-
-        //  Find the first free camera ID we can use
-
-        for (var t = 0; t < 32; t++)
-        {
-            var found = false;
-
-            for (var i = 0; i < cameras.length; i++)
-            {
-                var camera = cameras[i];
-
-                if (camera && camera.id === testID)
-                {
-                    found = true;
-                    continue;
-                }
-            }
-
-            if (found)
-            {
-                testID = testID << 1;
-            }
-            else
-            {
-                return testID;
-            }
-        }
-
-        return 0;
-    },
-
-    /**
-     * Gets the total number of Cameras in this Camera Manager.
-     * 
-     * If the optional `isVisible` argument is set it will only count Cameras that are currently visible.
-     *
-     * @method Phaser.Cameras.Scene2D.CameraManager#getTotal
-     * @since 3.11.0
-     * 
-     * @param {boolean} [isVisible=false] - Set the `true` to only include visible Cameras in the total.
-     *
-     * @return {integer} The total number of Cameras in this Camera Manager.
-     */
-    getTotal: function (isVisible)
-    {
-        if (isVisible === undefined) { isVisible = false; }
-
-        var total = 0;
-
-        var cameras = this.cameras;
-
-        for (var i = 0; i < cameras.length; i++)
-        {
-            var camera = cameras[i];
-
-            if (!isVisible || (isVisible && camera.visible))
-            {
-                total++;
-            }
-        }
-
-        return total;
-    },
-
-    /**
-     * Populates this Camera Manager based on the given configuration object, or an array of config objects.
-     * 
-     * See the `Phaser.Types.Cameras.Scene2D.CameraConfig` documentation for details of the object structure.
-     *
-     * @method Phaser.Cameras.Scene2D.CameraManager#fromJSON
-     * @since 3.0.0
-     *
-     * @param {(Phaser.Types.Cameras.Scene2D.CameraConfig|Phaser.Types.Cameras.Scene2D.CameraConfig[])} config - A Camera configuration object, or an array of them, to be added to this Camera Manager.
-     *
-     * @return {this} This Camera Manager instance.
-     */
-    fromJSON: function (config)
-    {
-        if (!Array.isArray(config))
-        {
-            config = [ config ];
-        }
-
-        var gameWidth = this.scene.sys.scale.width;
-        var gameHeight = this.scene.sys.scale.height;
-
-        for (var i = 0; i < config.length; i++)
-        {
-            var cameraConfig = config[i];
-
-            var x = GetFastValue(cameraConfig, 'x', 0);
-            var y = GetFastValue(cameraConfig, 'y', 0);
-            var width = GetFastValue(cameraConfig, 'width', gameWidth);
-            var height = GetFastValue(cameraConfig, 'height', gameHeight);
-
-            var camera = this.add(x, y, width, height);
-
-            //  Direct properties
-            camera.name = GetFastValue(cameraConfig, 'name', '');
-            camera.zoom = GetFastValue(cameraConfig, 'zoom', 1);
-            camera.rotation = GetFastValue(cameraConfig, 'rotation', 0);
-            camera.scrollX = GetFastValue(cameraConfig, 'scrollX', 0);
-            camera.scrollY = GetFastValue(cameraConfig, 'scrollY', 0);
-            camera.roundPixels = GetFastValue(cameraConfig, 'roundPixels', false);
-            camera.visible = GetFastValue(cameraConfig, 'visible', true);
-
-            // Background Color
-
-            var backgroundColor = GetFastValue(cameraConfig, 'backgroundColor', false);
-
-            if (backgroundColor)
-            {
-                camera.setBackgroundColor(backgroundColor);
-            }
-
-            //  Bounds
-
-            var boundsConfig = GetFastValue(cameraConfig, 'bounds', null);
-
-            if (boundsConfig)
-            {
-                var bx = GetFastValue(boundsConfig, 'x', 0);
-                var by = GetFastValue(boundsConfig, 'y', 0);
-                var bwidth = GetFastValue(boundsConfig, 'width', gameWidth);
-                var bheight = GetFastValue(boundsConfig, 'height', gameHeight);
-
-                camera.setBounds(bx, by, bwidth, bheight);
-            }
-        }
-
-        return this;
-    },
-
-    /**
-     * Gets a Camera based on its name.
-     * 
-     * Camera names are optional and don't have to be set, so this method is only of any use if you
-     * have given your Cameras unique names.
-     *
-     * @method Phaser.Cameras.Scene2D.CameraManager#getCamera
-     * @since 3.0.0
-     *
-     * @param {string} name - The name of the Camera.
-     *
-     * @return {?Phaser.Cameras.Scene2D.Camera} The first Camera with a name matching the given string, otherwise `null`.
-     */
-    getCamera: function (name)
-    {
-        var cameras = this.cameras;
-
-        for (var i = 0; i < cameras.length; i++)
-        {
-            if (cameras[i].name === name)
-            {
-                return cameras[i];
-            }
-        }
-
-        return null;
-    },
-
-    /**
-     * Returns an array of all cameras below the given Pointer.
-     * 
-     * The first camera in the array is the top-most camera in the camera list.
-     *
-     * @method Phaser.Cameras.Scene2D.CameraManager#getCamerasBelowPointer
-     * @since 3.10.0
-     *
-     * @param {Phaser.Input.Pointer} pointer - The Pointer to check against.
-     *
-     * @return {Phaser.Cameras.Scene2D.Camera[]} An array of cameras below the Pointer.
-     */
-    getCamerasBelowPointer: function (pointer)
-    {
-        var cameras = this.cameras;
-
-        var x = pointer.x;
-        var y = pointer.y;
-
-        var output = [];
-
-        for (var i = 0; i < cameras.length; i++)
-        {
-            var camera = cameras[i];
-
-            if (camera.visible && camera.inputEnabled && RectangleContains(camera, x, y))
-            {
-                //  So the top-most camera is at the top of the search array
-                output.unshift(camera);
-            }
-        }
-
-        return output;
-    },
-
-    /**
-     * Removes the given Camera, or an array of Cameras, from this Camera Manager.
-     * 
-     * If found in the Camera Manager it will be immediately removed from the local cameras array.
-     * If also currently the 'main' camera, 'main' will be reset to be camera 0.
-     * 
-     * The removed Cameras are automatically destroyed if the `runDestroy` argument is `true`, which is the default.
-     * If you wish to re-use the cameras then set this to `false`, but know that they will retain their references
-     * and internal data until destroyed or re-added to a Camera Manager.
-     *
-     * @method Phaser.Cameras.Scene2D.CameraManager#remove
-     * @since 3.0.0
-     *
-     * @param {(Phaser.Cameras.Scene2D.Camera|Phaser.Cameras.Scene2D.Camera[])} camera - The Camera, or an array of Cameras, to be removed from this Camera Manager.
-     * @param {boolean} [runDestroy=true] - Automatically call `Camera.destroy` on each Camera removed from this Camera Manager.
-     * 
-     * @return {integer} The total number of Cameras removed.
-     */
-    remove: function (camera, runDestroy)
-    {
-        if (runDestroy === undefined) { runDestroy = true; }
-
-        if (!Array.isArray(camera))
-        {
-            camera = [ camera ];
-        }
-
-        var total = 0;
-        var cameras = this.cameras;
-
-        for (var i = 0; i < camera.length; i++)
-        {
-            var index = cameras.indexOf(camera[i]);
-
-            if (index !== -1)
-            {
-                if (runDestroy)
-                {
-                    cameras[index].destroy();
-                }
-
-                cameras.splice(index, 1);
-
-                total++;
-            }
-        }
-
-        if (!this.main && cameras[0])
-        {
-            this.main = cameras[0];
-        }
-
-        return total;
-    },
-
-    /**
-     * The internal render method. This is called automatically by the Scene and should not be invoked directly.
-     * 
-     * It will iterate through all local cameras and render them in turn, as long as they're visible and have
-     * an alpha level > 0.
-     *
-     * @method Phaser.Cameras.Scene2D.CameraManager#render
-     * @protected
-     * @since 3.0.0
-     *
-     * @param {(Phaser.Renderer.Canvas.CanvasRenderer|Phaser.Renderer.WebGL.WebGLRenderer)} renderer - The Renderer that will render the children to this camera.
-     * @param {Phaser.GameObjects.GameObject[]} children - An array of renderable Game Objects.
-     * @param {number} interpolation - Interpolation value. Reserved for future use.
-     */
-    render: function (renderer, children, interpolation)
-    {
-        var scene = this.scene;
-        var cameras = this.cameras;
-
-        for (var i = 0; i < this.cameras.length; i++)
-        {
-            var camera = cameras[i];
-
-            if (camera.visible && camera.alpha > 0)
-            {
-                //  Hard-coded to 1 for now
-                camera.preRender(1);
-
-                renderer.render(scene, children, interpolation, camera);
-            }
-        }
-    },
-
-    /**
-     * Resets this Camera Manager.
-     * 
-     * This will iterate through all current Cameras, destroying them all, then it will reset the
-     * cameras array, reset the ID counter and create 1 new single camera using the default values.
-     *
-     * @method Phaser.Cameras.Scene2D.CameraManager#resetAll
-     * @since 3.0.0
-     *
-     * @return {Phaser.Cameras.Scene2D.Camera} The freshly created main Camera.
-     */
-    resetAll: function ()
-    {
-        for (var i = 0; i < this.cameras.length; i++)
-        {
-            this.cameras[i].destroy();
-        }
-
-        this.cameras = [];
-
-        this.main = this.add();
-
-        return this.main;
-    },
-
-    /**
-     * The main update loop. Called automatically when the Scene steps.
-     *
-     * @method Phaser.Cameras.Scene2D.CameraManager#update
-     * @protected
-     * @since 3.0.0
-     *
-     * @param {integer} time - The current timestamp as generated by the Request Animation Frame or SetTimeout.
-     * @param {number} delta - The delta time, in ms, elapsed since the last frame.
-     */
-    update: function (time, delta)
-    {
-        for (var i = 0; i < this.cameras.length; i++)
-        {
-            this.cameras[i].update(time, delta);
-        }
-    },
-
-    /**
-     * The event handler that manages the `resize` event dispatched by the Scale Manager.
-     *
-     * @method Phaser.Cameras.Scene2D.CameraManager#onResize
-     * @since 3.18.0
-     *
-     * @param {Phaser.Structs.Size} gameSize - The default Game Size object. This is the un-modified game dimensions.
-     * @param {Phaser.Structs.Size} baseSize - The base Size object. The game dimensions multiplied by the resolution. The canvas width / height values match this.
-     */
-    onResize: function (gameSize, baseSize, displaySize, resolution, previousWidth, previousHeight)
-    {
-        for (var i = 0; i < this.cameras.length; i++)
-        {
-            var cam = this.cameras[i];
-
-            //  if camera is at 0x0 and was the size of the previous game size, then we can safely assume it
-            //  should be updated to match the new game size too
-
-            if (cam._x === 0 && cam._y === 0 && cam._width === previousWidth && cam._height === previousHeight)
-            {
-                cam.setSize(baseSize.width, baseSize.height);
-            }
-        }
-    },
-
-    /**
-     * Resizes all cameras to the given dimensions.
-     *
-     * @method Phaser.Cameras.Scene2D.CameraManager#resize
-     * @since 3.2.0
-     *
-     * @param {number} width - The new width of the camera.
-     * @param {number} height - The new height of the camera.
-     */
-    resize: function (width, height)
-    {
-        for (var i = 0; i < this.cameras.length; i++)
-        {
-            this.cameras[i].setSize(width, height);
-        }
-    },
-
-    /**
-     * The Scene that owns this plugin is shutting down.
-     * We need to kill and reset all internal properties as well as stop listening to Scene events.
-     *
-     * @method Phaser.Cameras.Scene2D.CameraManager#shutdown
-     * @private
-     * @since 3.0.0
-     */
-    shutdown: function ()
-    {
-        this.main = undefined;
-
-        for (var i = 0; i < this.cameras.length; i++)
-        {
-            this.cameras[i].destroy();
-        }
-
-        this.cameras = [];
-
-        var eventEmitter = this.systems.events;
-
-        eventEmitter.off(SceneEvents.UPDATE, this.update, this);
-        eventEmitter.off(SceneEvents.SHUTDOWN, this.shutdown, this);
-    },
-
-    /**
-     * The Scene that owns this plugin is being destroyed.
-     * We need to shutdown and then kill off all external references.
-     *
-     * @method Phaser.Cameras.Scene2D.CameraManager#destroy
-     * @private
-     * @since 3.0.0
-     */
-    destroy: function ()
-    {
-        this.shutdown();
-
-        this.default.destroy();
-
-        this.scene.sys.events.off(SceneEvents.START, this.start, this);
-
-        this.scene = null;
-        this.systems = null;
-    }
-
-});
-
-PluginCache.register('CameraManager', CameraManager, 'cameras');
-
-module.exports = CameraManager;
-=======
 /**
  * @author       Richard Davey <rich@photonstorm.com>
  * @copyright    2020 Photon Storm Ltd.
@@ -1482,5 +738,4 @@
 
 PluginCache.register('CameraManager', CameraManager, 'cameras');
 
-module.exports = CameraManager;
->>>>>>> af272842
+module.exports = CameraManager;