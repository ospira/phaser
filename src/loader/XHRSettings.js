/**
 * @author       Richard Davey <rich@photonstorm.com>
 * @copyright    2018 Photon Storm Ltd.
 * @license      {@link https://github.com/photonstorm/phaser/blob/master/license.txt|MIT License}
 */

/**
<<<<<<< HEAD
 * @typedef {object} Phaser.Loader.XHRSettingsConfig
 *
 * @property {string} [responseType=''] - [description]
 * @property {boolean} [async=true] - [description]
 * @property {string} [user=''] - [description]
 * @property {string} [password=''] - [description]
 * @property {integer} [timeout=0] - [description]
=======
 * @typedef {object} XHRSettingsObject
 *
 * @property {XMLHttpRequestResponseType} responseType - [description]
 * @property {boolean} async - [description]
 * @property {string} user - [description]
 * @property {string} password - [description]
 * @property {number} timeout - [description]
 * @property {?string} header - [description]
 * @property {?string} headerValue - [description]
 * @property {(string|undefined)} overrideMimeType - [description]
>>>>>>> 90cf919b
 */

/**
 * Creates an XHRSettings Object with default values.
 *
 * @function Phaser.Loader.XHRSettings
 * @since 3.0.0
 *
<<<<<<< HEAD
 * @param {string} [responseType=''] - The responseType, such as 'text'.
=======
 * @param {XMLHttpRequestResponseType} [responseType=''] - The responseType, such as 'text'.
>>>>>>> 90cf919b
 * @param {boolean} [async=true] - Should the XHR request use async or not?
 * @param {string} [user=''] - Optional username for the XHR request.
 * @param {string} [password=''] - Optional password for the XHR request.
 * @param {integer} [timeout=0] - Optional XHR timeout value.
 *
<<<<<<< HEAD
 * @return {Phaser.Loader.XHRSettingsConfig} The XHRSettings object as used by the Loader.
=======
 * @return {XHRSettingsObject} The XHRSettings object as used by the Loader.
>>>>>>> 90cf919b
 */
var XHRSettings = function (responseType, async, user, password, timeout)
{
    if (responseType === undefined) { responseType = ''; }
    if (async === undefined) { async = true; }
    if (user === undefined) { user = ''; }
    if (password === undefined) { password = ''; }
    if (timeout === undefined) { timeout = 0; }

    // Before sending a request, set the xhr.responseType to "text",
    // "arraybuffer", "blob", or "document", depending on your data needs.
    // Note, setting xhr.responseType = '' (or omitting) will default the response to "text".

    return {

        //  Ignored by the Loader, only used by File.
        responseType: responseType,

        async: async,

        //  credentials
        user: user,
        password: password,

        //  timeout in ms (0 = no timeout)
        timeout: timeout,

        //  setRequestHeader
        header: undefined,
        headerValue: undefined,

        //  overrideMimeType
        overrideMimeType: undefined

    };
};

module.exports = XHRSettings;<|MERGE_RESOLUTION|>--- conflicted
+++ resolved
@@ -5,15 +5,6 @@
  */
 
 /**
-<<<<<<< HEAD
- * @typedef {object} Phaser.Loader.XHRSettingsConfig
- *
- * @property {string} [responseType=''] - [description]
- * @property {boolean} [async=true] - [description]
- * @property {string} [user=''] - [description]
- * @property {string} [password=''] - [description]
- * @property {integer} [timeout=0] - [description]
-=======
  * @typedef {object} XHRSettingsObject
  *
  * @property {XMLHttpRequestResponseType} responseType - [description]
@@ -24,7 +15,6 @@
  * @property {?string} header - [description]
  * @property {?string} headerValue - [description]
  * @property {(string|undefined)} overrideMimeType - [description]
->>>>>>> 90cf919b
  */
 
 /**
@@ -33,21 +23,13 @@
  * @function Phaser.Loader.XHRSettings
  * @since 3.0.0
  *
-<<<<<<< HEAD
- * @param {string} [responseType=''] - The responseType, such as 'text'.
-=======
  * @param {XMLHttpRequestResponseType} [responseType=''] - The responseType, such as 'text'.
->>>>>>> 90cf919b
  * @param {boolean} [async=true] - Should the XHR request use async or not?
  * @param {string} [user=''] - Optional username for the XHR request.
  * @param {string} [password=''] - Optional password for the XHR request.
  * @param {integer} [timeout=0] - Optional XHR timeout value.
  *
-<<<<<<< HEAD
- * @return {Phaser.Loader.XHRSettingsConfig} The XHRSettings object as used by the Loader.
-=======
  * @return {XHRSettingsObject} The XHRSettings object as used by the Loader.
->>>>>>> 90cf919b
  */
 var XHRSettings = function (responseType, async, user, password, timeout)
 {
