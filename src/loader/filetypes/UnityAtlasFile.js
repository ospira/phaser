/**
 * @author       Richard Davey <rich@photonstorm.com>
 * @copyright    2018 Photon Storm Ltd.
 * @license      {@link https://github.com/photonstorm/phaser/blob/master/license.txt|MIT License}
 */

var FileTypesManager = require('../FileTypesManager');
var ImageFile = require('./ImageFile.js');
var TextFile = require('./TextFile.js');

/**
 * An Atlas JSON File.
 *
 * @function Phaser.Loader.FileTypes.UnityAtlasFile
 * @since 3.0.0
 *
 * @param {string} key - The key of the file within the loader.
 * @param {string} textureURL - The url to load the texture file from.
 * @param {string} atlasURL - The url to load the atlas file from.
 * @param {string} path - The path of the file.
<<<<<<< HEAD
 * @param {Phaser.Loader.XHRSettingsConfig} textureXhrSettings - Optional texture file specific XHR settings.
 * @param {Phaser.Loader.XHRSettingsConfig} atlasXhrSettings - Optional atlas file specific XHR settings.
=======
 * @param {XHRSettingsObject} textureXhrSettings - Optional texture file specific XHR settings.
 * @param {XHRSettingsObject} atlasXhrSettings - Optional atlas file specific XHR settings.
>>>>>>> 90cf919b
 *
 * @return {object} An object containing two File objects to be added to the loader.
 */
var UnityAtlasFile = function (key, textureURL, atlasURL, path, textureXhrSettings, atlasXhrSettings)
{
    var image = new ImageFile(key, textureURL, path, textureXhrSettings);
    var data = new TextFile(key, atlasURL, path, atlasXhrSettings);

    //  Link them together
    image.linkFile = data;
    data.linkFile = image;

    //  Set the type
    image.linkType = 'unityatlas';
    data.linkType = 'unityatlas';

    return { texture: image, data: data };
};

/**
 * Adds a Unity Texture Atlas file to the current load queue.
 *
 * Note: This method will only be available if the Unity Atlas File type has been built into Phaser.
 *
 * The file is **not** loaded immediately after calling this method.
 * Instead, the file is added to a queue within the Loader, which is processed automatically when the Loader starts.
 *
 * @method Phaser.Loader.LoaderPlugin#unityAtlas
 * @since 3.0.0
 *
 * @param {string} key - The key of the file within the loader.
 * @param {string} textureURL - The url to load the texture file from.
 * @param {string} atlasURL - The url to load the atlas file from.
 * @param {XHRSettingsObject} textureXhrSettings - Optional texture file specific XHR settings.
 * @param {XHRSettingsObject} atlasXhrSettings - Optional atlas file specific XHR settings.
 *
 * @return {Phaser.Loader.LoaderPlugin} The Loader.
 */
FileTypesManager.register('unityAtlas', function (key, textureURL, atlasURL, textureXhrSettings, atlasXhrSettings)
{
    //  Returns an object with two properties: 'texture' and 'data'
    var files = new UnityAtlasFile(key, textureURL, atlasURL, this.path, textureXhrSettings, atlasXhrSettings);

    this.addFile(files.texture);
    this.addFile(files.data);

    return this;

});

module.exports = UnityAtlasFile;<|MERGE_RESOLUTION|>--- conflicted
+++ resolved
@@ -18,13 +18,8 @@
  * @param {string} textureURL - The url to load the texture file from.
  * @param {string} atlasURL - The url to load the atlas file from.
  * @param {string} path - The path of the file.
-<<<<<<< HEAD
- * @param {Phaser.Loader.XHRSettingsConfig} textureXhrSettings - Optional texture file specific XHR settings.
- * @param {Phaser.Loader.XHRSettingsConfig} atlasXhrSettings - Optional atlas file specific XHR settings.
-=======
  * @param {XHRSettingsObject} textureXhrSettings - Optional texture file specific XHR settings.
  * @param {XHRSettingsObject} atlasXhrSettings - Optional atlas file specific XHR settings.
->>>>>>> 90cf919b
  *
  * @return {object} An object containing two File objects to be added to the loader.
  */
